cmake_minimum_required(VERSION 3.13)  # for add_link_options
project("llama.cpp" C CXX)

set(CMAKE_EXPORT_COMPILE_COMMANDS ON)

if (NOT XCODE AND NOT MSVC AND NOT CMAKE_BUILD_TYPE)
    set(CMAKE_BUILD_TYPE Release CACHE STRING "Build type" FORCE)
    set_property(CACHE CMAKE_BUILD_TYPE PROPERTY STRINGS "Debug" "Release" "MinSizeRel" "RelWithDebInfo")
endif()

set(CMAKE_RUNTIME_OUTPUT_DIRECTORY ${CMAKE_BINARY_DIR}/bin)

if (CMAKE_SOURCE_DIR STREQUAL CMAKE_CURRENT_SOURCE_DIR)
    set(LLAMA_STANDALONE ON)

    # configure project version
    # TODO
else()
    set(LLAMA_STANDALONE OFF)
endif()

if (EMSCRIPTEN)
    set(BUILD_SHARED_LIBS_DEFAULT OFF)

    option(LLAMA_WASM_SINGLE_FILE "llama: embed WASM inside the generated llama.js" ON)
else()
    if (MINGW)
        set(BUILD_SHARED_LIBS_DEFAULT OFF)
    else()
        set(BUILD_SHARED_LIBS_DEFAULT ON)
    endif()
endif()


#
# Option list
#

if (APPLE)
    set(LLAMA_METAL_DEFAULT ON)
else()
    set(LLAMA_METAL_DEFAULT OFF)
endif()

# general
option(BUILD_SHARED_LIBS                "build shared libraries"                                OFF)
option(LLAMA_STATIC                     "llama: static link libraries"                          OFF)
option(LLAMA_NATIVE                     "llama: enable -march=native flag"                      ON)
option(LLAMA_LTO                        "llama: enable link time optimization"                  OFF)

# debug
option(LLAMA_ALL_WARNINGS               "llama: enable all compiler warnings"                   ON)
option(LLAMA_ALL_WARNINGS_3RD_PARTY     "llama: enable all compiler warnings in 3rd party libs" OFF)
option(LLAMA_GPROF                      "llama: enable gprof"                                   OFF)

# sanitizers
option(LLAMA_SANITIZE_THREAD            "llama: enable thread sanitizer"                        OFF)
option(LLAMA_SANITIZE_ADDRESS           "llama: enable address sanitizer"                       OFF)
option(LLAMA_SANITIZE_UNDEFINED         "llama: enable undefined sanitizer"                     OFF)

# instruction set specific
if (LLAMA_NATIVE)
    set(INS_ENB OFF)
else()
    set(INS_ENB ON)
endif()

option(LLAMA_AVX                             "llama: enable AVX"                                ${INS_ENB})
option(LLAMA_AVX2                            "llama: enable AVX2"                               ${INS_ENB})
option(LLAMA_AVX512                          "llama: enable AVX512"                             OFF)
option(LLAMA_AVX512_VBMI                     "llama: enable AVX512-VBMI"                        OFF)
option(LLAMA_AVX512_VNNI                     "llama: enable AVX512-VNNI"                        OFF)
option(LLAMA_FMA                             "llama: enable FMA"                                ${INS_ENB})
# in MSVC F16C is implied with AVX2/AVX512
if (NOT MSVC)
    option(LLAMA_F16C                        "llama: enable F16C"                               ${INS_ENB})
endif()

# 3rd party libs
option(LLAMA_ACCELERATE                      "llama: enable Accelerate framework"               ON)
option(LLAMA_BLAS                            "llama: use BLAS"                                  OFF)
set(LLAMA_BLAS_VENDOR "Generic" CACHE STRING "llama: BLAS library vendor")
option(LLAMA_CUBLAS                          "llama: use CUDA"                                  OFF)
#option(LLAMA_CUDA_CUBLAS                     "llama: use cuBLAS for prompt processing"          OFF)
option(LLAMA_CUDA_FORCE_DMMV                 "llama: use dmmv instead of mmvq CUDA kernels"     OFF)
option(LLAMA_CUDA_FORCE_MMQ                  "llama: use mmq kernels instead of cuBLAS"         OFF)
set(LLAMA_CUDA_DMMV_X      "32" CACHE STRING "llama: x stride for dmmv CUDA kernels")
set(LLAMA_CUDA_MMV_Y        "1" CACHE STRING "llama: y block size for mmv CUDA kernels")
option(LLAMA_CUDA_F16                        "llama: use 16 bit floats for some calculations"   OFF)
set(LLAMA_CUDA_KQUANTS_ITER "2" CACHE STRING "llama: iters./thread per block for Q2_K/Q6_K")
set(LLAMA_CUDA_PEER_MAX_BATCH_SIZE "128" CACHE STRING
                                             "llama: max. batch size for using peer access")
option(LLAMA_HIPBLAS                         "llama: use hipBLAS"                               OFF)
option(LLAMA_HIP_UMA                         "llama: use HIP unified memory architecture"       OFF)
option(LLAMA_CLBLAST                         "llama: use CLBlast"                               OFF)
option(LLAMA_METAL                           "llama: use Metal"                                 ${LLAMA_METAL_DEFAULT})
option(LLAMA_METAL_NDEBUG                    "llama: disable Metal debugging"                   OFF)
option(LLAMA_KOMPUTE                         "llama: use Kompute"                               OFF)
option(LLAMA_MPI                             "llama: use MPI"                                   OFF)
option(LLAMA_QKK_64                          "llama: use super-block size of 64 for k-quants"   OFF)

option(LLAMA_BUILD_TESTS                     "llama: build tests"    ${LLAMA_STANDALONE})
option(LLAMA_BUILD_EXAMPLES                  "llama: build examples" ${LLAMA_STANDALONE})
option(LLAMA_BUILD_SERVER                    "llama: build server example"                      ON)

# Required for relocatable CMake package
include(${CMAKE_CURRENT_SOURCE_DIR}/scripts/build-info.cmake)

#
# Compile flags
#

set(CMAKE_CXX_STANDARD 11)
set(CMAKE_CXX_STANDARD_REQUIRED true)
set(CMAKE_C_STANDARD 11)
set(CMAKE_C_STANDARD_REQUIRED true)
set(THREADS_PREFER_PTHREAD_FLAG ON)
find_package(Threads REQUIRED)
include(CheckCXXCompilerFlag)

# enable libstdc++ assertions for debug builds
if (CMAKE_SYSTEM_NAME MATCHES "Linux")
    add_compile_definitions($<$<CONFIG:Debug>:_GLIBCXX_ASSERTIONS>)
endif()

if (NOT MSVC)
    if (LLAMA_SANITIZE_THREAD)
        add_compile_options(-fsanitize=thread)
        link_libraries(-fsanitize=thread)
    endif()

    if (LLAMA_SANITIZE_ADDRESS)
        add_compile_options(-fsanitize=address -fno-omit-frame-pointer)
        link_libraries(-fsanitize=address)
    endif()

    if (LLAMA_SANITIZE_UNDEFINED)
        add_compile_options(-fsanitize=undefined)
        link_libraries(-fsanitize=undefined)
    endif()
endif()

if (APPLE AND LLAMA_ACCELERATE)
    find_library(ACCELERATE_FRAMEWORK Accelerate)
    if (ACCELERATE_FRAMEWORK)
        message(STATUS "Accelerate framework found")

        add_compile_definitions(GGML_USE_ACCELERATE)
        add_compile_definitions(ACCELERATE_NEW_LAPACK)
        add_compile_definitions(ACCELERATE_LAPACK_ILP64)
        set(LLAMA_EXTRA_LIBS ${LLAMA_EXTRA_LIBS} ${ACCELERATE_FRAMEWORK})
    else()
        message(WARNING "Accelerate framework not found")
    endif()
endif()

if (LLAMA_METAL)
    find_library(FOUNDATION_LIBRARY         Foundation              REQUIRED)
    find_library(METAL_FRAMEWORK            Metal                   REQUIRED)
    find_library(METALKIT_FRAMEWORK         MetalKit                REQUIRED)

    message(STATUS "Metal framework found")
    set(GGML_HEADERS_METAL ggml-metal.h)
    set(GGML_SOURCES_METAL ggml-metal.m)

    add_compile_definitions(GGML_USE_METAL)
    if (LLAMA_METAL_NDEBUG)
        add_compile_definitions(GGML_METAL_NDEBUG)
    endif()

    # get full path to the file
    #add_compile_definitions(GGML_METAL_DIR_KERNELS="${CMAKE_CURRENT_SOURCE_DIR}/")

    # copy ggml-metal.metal to bin directory
    configure_file(ggml-metal.metal ${CMAKE_RUNTIME_OUTPUT_DIRECTORY}/ggml-metal.metal COPYONLY)

    set(LLAMA_EXTRA_LIBS ${LLAMA_EXTRA_LIBS}
        ${FOUNDATION_LIBRARY}
        ${METAL_FRAMEWORK}
        ${METALKIT_FRAMEWORK}
        )
endif()
if (LLAMA_BLAS)
    if (LLAMA_STATIC)
        set(BLA_STATIC ON)
    endif()
    if ($(CMAKE_VERSION) VERSION_GREATER_EQUAL 3.22)
        set(BLA_SIZEOF_INTEGER 8)
    endif()

    set(BLA_VENDOR ${LLAMA_BLAS_VENDOR})
    find_package(BLAS)

    if (BLAS_FOUND)
        message(STATUS "BLAS found, Libraries: ${BLAS_LIBRARIES}")

        if ("${BLAS_INCLUDE_DIRS}" STREQUAL "")
            # BLAS_INCLUDE_DIRS is missing in FindBLAS.cmake.
            # see https://gitlab.kitware.com/cmake/cmake/-/issues/20268
            find_package(PkgConfig REQUIRED)
            if (${LLAMA_BLAS_VENDOR} MATCHES "Generic")
                pkg_check_modules(DepBLAS REQUIRED blas)
            elseif (${LLAMA_BLAS_VENDOR} MATCHES "OpenBLAS")
                pkg_check_modules(DepBLAS REQUIRED openblas)
            elseif (${LLAMA_BLAS_VENDOR} MATCHES "FLAME")
                pkg_check_modules(DepBLAS REQUIRED blis)
            elseif (${LLAMA_BLAS_VENDOR} MATCHES "ATLAS")
                pkg_check_modules(DepBLAS REQUIRED blas-atlas)
            elseif (${LLAMA_BLAS_VENDOR} MATCHES "FlexiBLAS")
                pkg_check_modules(DepBLAS REQUIRED flexiblas_api)
            elseif (${LLAMA_BLAS_VENDOR} MATCHES "Intel")
                # all Intel* libraries share the same include path
                pkg_check_modules(DepBLAS REQUIRED mkl-sdl)
            elseif (${LLAMA_BLAS_VENDOR} MATCHES "NVHPC")
                # this doesn't provide pkg-config
                # suggest to assign BLAS_INCLUDE_DIRS on your own
                if ("${NVHPC_VERSION}" STREQUAL "")
                    message(WARNING "Better to set NVHPC_VERSION")
                else()
                    set(DepBLAS_FOUND ON)
                    set(DepBLAS_INCLUDE_DIRS "/opt/nvidia/hpc_sdk/${CMAKE_SYSTEM_NAME}_${CMAKE_SYSTEM_PROCESSOR}/${NVHPC_VERSION}/math_libs/include")
                endif()
            endif()
            if (DepBLAS_FOUND)
                set(BLAS_INCLUDE_DIRS ${DepBLAS_INCLUDE_DIRS})
            else()
                message(WARNING "BLAS_INCLUDE_DIRS neither been provided nor been automatically"
                " detected by pkgconfig, trying to find cblas.h from possible paths...")
                find_path(BLAS_INCLUDE_DIRS
                    NAMES cblas.h
                    HINTS
                        /usr/include
                        /usr/local/include
                        /usr/include/openblas
                        /opt/homebrew/opt/openblas/include
                        /usr/local/opt/openblas/include
                        /usr/include/x86_64-linux-gnu/openblas/include
                )
            endif()
        endif()

        message(STATUS "BLAS found, Includes: ${BLAS_INCLUDE_DIRS}")
        add_compile_options(${BLAS_LINKER_FLAGS})
        add_compile_definitions(GGML_USE_OPENBLAS)
        if (${BLAS_INCLUDE_DIRS} MATCHES "mkl" AND (${LLAMA_BLAS_VENDOR} MATCHES "Generic" OR ${LLAMA_BLAS_VENDOR} MATCHES "Intel"))
            add_compile_definitions(GGML_BLAS_USE_MKL)
        endif()
        set(LLAMA_EXTRA_LIBS ${LLAMA_EXTRA_LIBS} ${BLAS_LIBRARIES})
        set(LLAMA_EXTRA_INCLUDES ${LLAMA_EXTRA_INCLUDES} ${BLAS_INCLUDE_DIRS})

    else()
        message(WARNING "BLAS not found, please refer to "
        "https://cmake.org/cmake/help/latest/module/FindBLAS.html#blas-lapack-vendors"
        " to set correct LLAMA_BLAS_VENDOR")
    endif()
endif()

if (LLAMA_QKK_64)
    add_compile_definitions(GGML_QKK_64)
endif()

if (LLAMA_CUBLAS)
    cmake_minimum_required(VERSION 3.17)

    find_package(CUDAToolkit)
    if (CUDAToolkit_FOUND)
        message(STATUS "cuBLAS found")

        enable_language(CUDA)

        set(GGML_HEADERS_CUDA ggml-cuda.h)
        set(GGML_SOURCES_CUDA ggml-cuda.cu)

        add_compile_definitions(GGML_USE_CUBLAS)
#        if (LLAMA_CUDA_CUBLAS)
#            add_compile_definitions(GGML_CUDA_CUBLAS)
#        endif()
        if (LLAMA_CUDA_FORCE_DMMV)
            add_compile_definitions(GGML_CUDA_FORCE_DMMV)
        endif()
        if (LLAMA_CUDA_FORCE_MMQ)
            add_compile_definitions(GGML_CUDA_FORCE_MMQ)
        endif()
        add_compile_definitions(GGML_CUDA_DMMV_X=${LLAMA_CUDA_DMMV_X})
        add_compile_definitions(GGML_CUDA_MMV_Y=${LLAMA_CUDA_MMV_Y})
        if (DEFINED LLAMA_CUDA_DMMV_Y)
            add_compile_definitions(GGML_CUDA_MMV_Y=${LLAMA_CUDA_DMMV_Y}) # for backwards compatibility
        endif()
        if (LLAMA_CUDA_F16 OR LLAMA_CUDA_DMMV_F16)
            add_compile_definitions(GGML_CUDA_F16)
        endif()
        add_compile_definitions(K_QUANTS_PER_ITERATION=${LLAMA_CUDA_KQUANTS_ITER})
        add_compile_definitions(GGML_CUDA_PEER_MAX_BATCH_SIZE=${LLAMA_CUDA_PEER_MAX_BATCH_SIZE})

        if (LLAMA_STATIC)
            if (WIN32)
                # As of 12.3.1 CUDA Tookit for Windows does not offer a static cublas library
                set(LLAMA_EXTRA_LIBS ${LLAMA_EXTRA_LIBS} CUDA::cudart_static CUDA::cublas CUDA::cublasLt)
            else ()
                set(LLAMA_EXTRA_LIBS ${LLAMA_EXTRA_LIBS} CUDA::cudart_static CUDA::cublas_static CUDA::cublasLt_static)
            endif()
        else()
            set(LLAMA_EXTRA_LIBS ${LLAMA_EXTRA_LIBS} CUDA::cudart CUDA::cublas CUDA::cublasLt)
        endif()

    if (NOT DEFINED CMAKE_CUDA_ARCHITECTURES)
        # 52 == lowest CUDA 12 standard
        # 60 == f16 CUDA intrinsics
        # 61 == integer CUDA intrinsics
        # 70 == compute capability at which unrolling a loop in mul_mat_q kernels is faster
        if (LLAMA_CUDA_F16 OR LLAMA_CUDA_DMMV_F16)
            set(CMAKE_CUDA_ARCHITECTURES "60;61;70") # needed for f16 CUDA intrinsics
        else()
            set(CMAKE_CUDA_ARCHITECTURES "52;61;70") # lowest CUDA 12 standard + lowest for integer intrinsics
            #set(CMAKE_CUDA_ARCHITECTURES "") # use this to compile much faster, but only F16 models work
        endif()
    endif()
    message(STATUS "Using CUDA architectures: ${CMAKE_CUDA_ARCHITECTURES}")

    else()
        message(WARNING "cuBLAS not found")
    endif()
endif()

if (LLAMA_MPI)
    cmake_minimum_required(VERSION 3.10)
    find_package(MPI)
    if (MPI_C_FOUND)
        message(STATUS "MPI found")
        set(GGML_HEADERS_MPI ggml-mpi.h)
        set(GGML_SOURCES_MPI ggml-mpi.c ggml-mpi.h)
        add_compile_definitions(GGML_USE_MPI)
        add_compile_definitions(${MPI_C_COMPILE_DEFINITIONS})
        if (NOT MSVC)
            add_compile_options(-Wno-cast-qual)
        endif()
        set(LLAMA_EXTRA_LIBS     ${LLAMA_EXTRA_LIBS}     ${MPI_C_LIBRARIES})
        set(LLAMA_EXTRA_INCLUDES ${LLAMA_EXTRA_INCLUDES} ${MPI_C_INCLUDE_DIRS})
        # Even if you're only using the C header, C++ programs may bring in MPI
        # C++ functions, so more linkage is needed
        if (MPI_CXX_FOUND)
            set(LLAMA_EXTRA_LIBS ${LLAMA_EXTRA_LIBS}     ${MPI_CXX_LIBRARIES})
        endif()
    else()
        message(WARNING "MPI not found")
    endif()
endif()

if (LLAMA_CLBLAST)
    find_package(CLBlast)
    if (CLBlast_FOUND)
        message(STATUS "CLBlast found")

        set(GGML_HEADERS_OPENCL ggml-opencl.h)
        set(GGML_SOURCES_OPENCL ggml-opencl.cpp)

        add_compile_definitions(GGML_USE_CLBLAST)

        set(LLAMA_EXTRA_LIBS ${LLAMA_EXTRA_LIBS} clblast)
    else()
        message(WARNING "CLBlast not found")
    endif()
endif()

if (LLAMA_HIPBLAS)
    list(APPEND CMAKE_PREFIX_PATH /opt/rocm)

    if (NOT ${CMAKE_C_COMPILER_ID} MATCHES "Clang")
        message(WARNING "Only LLVM is supported for HIP, hint: CC=/opt/rocm/llvm/bin/clang")
    endif()
    if (NOT ${CMAKE_CXX_COMPILER_ID} MATCHES "Clang")
        message(WARNING "Only LLVM is supported for HIP, hint: CXX=/opt/rocm/llvm/bin/clang++")
    endif()

    find_package(hip)
    find_package(hipblas)
    find_package(rocblas)

    if (${hipblas_FOUND} AND ${hip_FOUND})
        message(STATUS "HIP and hipBLAS found")
        add_compile_definitions(GGML_USE_HIPBLAS GGML_USE_CUBLAS)
        if (LLAMA_HIP_UMA)
            add_compile_definitions(GGML_HIP_UMA)
        endif()
        add_library(ggml-rocm OBJECT ggml-cuda.cu ggml-cuda.h)
        if (BUILD_SHARED_LIBS)
            set_target_properties(ggml-rocm PROPERTIES POSITION_INDEPENDENT_CODE ON)
        endif()
        if (LLAMA_CUDA_FORCE_DMMV)
            target_compile_definitions(ggml-rocm PRIVATE GGML_CUDA_FORCE_DMMV)
        endif()
        if (LLAMA_CUDA_FORCE_MMQ)
            target_compile_definitions(ggml-rocm PRIVATE GGML_CUDA_FORCE_MMQ)
        endif()
        target_compile_definitions(ggml-rocm PRIVATE GGML_CUDA_DMMV_X=${LLAMA_CUDA_DMMV_X})
        target_compile_definitions(ggml-rocm PRIVATE GGML_CUDA_MMV_Y=${LLAMA_CUDA_MMV_Y})
        target_compile_definitions(ggml-rocm PRIVATE K_QUANTS_PER_ITERATION=${LLAMA_CUDA_KQUANTS_ITER})
        set_source_files_properties(ggml-cuda.cu PROPERTIES LANGUAGE CXX)
        target_link_libraries(ggml-rocm PRIVATE hip::device PUBLIC hip::host roc::rocblas roc::hipblas)

        if (LLAMA_STATIC)
            message(FATAL_ERROR "Static linking not supported for HIP/ROCm")
        endif()
        set(LLAMA_EXTRA_LIBS ${LLAMA_EXTRA_LIBS} ggml-rocm)
    else()
        message(WARNING "hipBLAS or HIP not found. Try setting CMAKE_PREFIX_PATH=/opt/rocm")
    endif()
endif()

<<<<<<< HEAD
if (LLAMA_KOMPUTE)
    add_compile_definitions(VULKAN_HPP_DISPATCH_LOADER_DYNAMIC=1)
    find_package(Vulkan COMPONENTS glslc REQUIRED)
    find_program(glslc_executable NAMES glslc HINTS Vulkan::glslc)
    if (NOT glslc_executable)
        message(FATAL_ERROR "glslc not found")
    endif()

    function(compile_shader)
      set(options)
      set(oneValueArgs)
      set(multiValueArgs SOURCES)
      cmake_parse_arguments(compile_shader "${options}" "${oneValueArgs}" "${multiValueArgs}" ${ARGN})
      foreach(source ${compile_shader_SOURCES})
        get_filename_component(filename ${source} NAME)
        set(spv_file ${filename}.spv)
        add_custom_command(
            OUTPUT ${spv_file}
            DEPENDS ${CMAKE_CURRENT_SOURCE_DIR}/${source}
              ${CMAKE_CURRENT_SOURCE_DIR}/kompute-shaders/common.comp
              ${CMAKE_CURRENT_SOURCE_DIR}/kompute-shaders/op_getrows.comp
              ${CMAKE_CURRENT_SOURCE_DIR}/kompute-shaders/op_mul_mv_q_n.comp
              COMMAND ${glslc_executable} --target-env=vulkan1.2 -o ${spv_file} ${CMAKE_CURRENT_SOURCE_DIR}/${source}
            COMMENT "Compiling ${source} to ${spv_file}"
        )

        get_filename_component(RAW_FILE_NAME ${spv_file} NAME)
        set(FILE_NAME "shader${RAW_FILE_NAME}")
        string(REPLACE ".comp.spv" ".h" HEADER_FILE ${FILE_NAME})
        string(TOUPPER ${HEADER_FILE} HEADER_FILE_DEFINE)
        string(REPLACE "." "_" HEADER_FILE_DEFINE "${HEADER_FILE_DEFINE}")
        set(OUTPUT_HEADER_FILE "${HEADER_FILE}")
        message(STATUS "${HEADER_FILE} generating ${HEADER_FILE_DEFINE}")
        add_custom_command(
          OUTPUT ${OUTPUT_HEADER_FILE}
          COMMAND ${CMAKE_COMMAND} -E echo "/*THIS FILE HAS BEEN AUTOMATICALLY GENERATED - DO NOT EDIT*/" > ${OUTPUT_HEADER_FILE}
          COMMAND ${CMAKE_COMMAND} -E echo \"\#ifndef ${HEADER_FILE_DEFINE}\" >> ${OUTPUT_HEADER_FILE}
          COMMAND ${CMAKE_COMMAND} -E echo \"\#define ${HEADER_FILE_DEFINE}\" >> ${OUTPUT_HEADER_FILE}
          COMMAND ${CMAKE_COMMAND} -E echo "namespace kp {" >> ${OUTPUT_HEADER_FILE}
          COMMAND ${CMAKE_COMMAND} -E echo "namespace shader_data {" >> ${OUTPUT_HEADER_FILE}
          COMMAND xxd -i ${spv_file} >> ${OUTPUT_HEADER_FILE}
          COMMAND ${CMAKE_COMMAND} -E echo "}}" >> ${OUTPUT_HEADER_FILE}
          COMMAND ${CMAKE_COMMAND} -E echo \"\#endif // define ${HEADER_FILE_DEFINE}\" >> ${OUTPUT_HEADER_FILE}
          DEPENDS ${spv_file}
          COMMENT "Converting to hpp: ${FILE_NAME}"
        )
      endforeach()
    endfunction()

    if (EXISTS "${CMAKE_CURRENT_SOURCE_DIR}/kompute/CMakeLists.txt")
        message(STATUS "Kompute found")
        set(KOMPUTE_OPT_LOG_LEVEL Error CACHE STRING "Kompute log level")
        add_subdirectory(kompute)

        # Compile our shaders
        compile_shader(SOURCES
          kompute-shaders/op_scale.comp
          kompute-shaders/op_scale_8.comp
          kompute-shaders/op_add.comp
          kompute-shaders/op_addrow.comp
          kompute-shaders/op_mul.comp
          kompute-shaders/op_mulrow.comp
          kompute-shaders/op_silu.comp
          kompute-shaders/op_relu.comp
          kompute-shaders/op_gelu.comp
          kompute-shaders/op_softmax.comp
          kompute-shaders/op_norm.comp
          kompute-shaders/op_rmsnorm.comp
          kompute-shaders/op_diagmask.comp
          kompute-shaders/op_mul_mat_mat_f32.comp
          kompute-shaders/op_mul_mat_f16.comp
          kompute-shaders/op_mul_mat_q8_0.comp
          kompute-shaders/op_mul_mat_q4_0.comp
          kompute-shaders/op_mul_mat_q4_1.comp
          kompute-shaders/op_mul_mat_q6_k.comp
          kompute-shaders/op_getrows_f16.comp
          kompute-shaders/op_getrows_q4_0.comp
          kompute-shaders/op_getrows_q4_1.comp
          kompute-shaders/op_getrows_q6_k.comp
          kompute-shaders/op_rope_f16.comp
          kompute-shaders/op_rope_f32.comp
          kompute-shaders/op_cpy_f16_f16.comp
          kompute-shaders/op_cpy_f16_f32.comp
          kompute-shaders/op_cpy_f32_f16.comp
          kompute-shaders/op_cpy_f32_f32.comp
        )

        # Create a custom target for our generated shaders
        add_custom_target(generated_shaders DEPENDS
          shaderop_scale.h
          shaderop_scale_8.h
          shaderop_add.h
          shaderop_addrow.h
          shaderop_mul.h
          shaderop_mulrow.h
          shaderop_silu.h
          shaderop_relu.h
          shaderop_gelu.h
          shaderop_softmax.h
          shaderop_norm.h
          shaderop_rmsnorm.h
          shaderop_diagmask.h
          shaderop_mul_mat_mat_f32.h
          shaderop_mul_mat_f16.h
          shaderop_mul_mat_q8_0.h
          shaderop_mul_mat_q4_0.h
          shaderop_mul_mat_q4_1.h
          shaderop_mul_mat_q6_k.h
          shaderop_getrows_f16.h
          shaderop_getrows_q4_0.h
          shaderop_getrows_q4_1.h
          shaderop_getrows_q6_k.h
          shaderop_rope_f16.h
          shaderop_rope_f32.h
          shaderop_cpy_f16_f16.h
          shaderop_cpy_f16_f32.h
          shaderop_cpy_f32_f16.h
          shaderop_cpy_f32_f32.h
        )

        # Create a custom command that depends on the generated_shaders
        add_custom_command(
            OUTPUT ${CMAKE_CURRENT_BINARY_DIR}/ggml-kompute.stamp
            COMMAND ${CMAKE_COMMAND} -E touch ${CMAKE_CURRENT_BINARY_DIR}/ggml-kompute.stamp
            DEPENDS generated_shaders
            COMMENT "Ensuring shaders are generated before compiling ggml-kompute.cpp"
        )

        # Add the stamp to the main sources to ensure dependency tracking
        set(GGML_SOURCES_KOMPUTE ggml-kompute.cpp ${CMAKE_CURRENT_BINARY_DIR}/ggml-kompute.stamp)
        set(GGML_HEADERS_KOMPUTE ggml-kompute.h ${CMAKE_CURRENT_BINARY_DIR}/ggml-kompute.stamp)
        add_compile_definitions(GGML_USE_KOMPUTE)
        set(LLAMA_EXTRA_LIBS ${LLAMA_EXTRA_LIBS} kompute)
        set(LLAMA_EXTRA_INCLUDES ${LLAMA_EXTRA_INCLUDES} ${CMAKE_BINARY_DIR})
    else()
        message(WARNING "Kompute not found")
    endif()
endif()
=======
function(get_flags CCID CCVER)
    set(C_FLAGS "")
    set(CXX_FLAGS "")

    if (CCID MATCHES "Clang")
        set(C_FLAGS   -Wunreachable-code-break -Wunreachable-code-return)
        set(CXX_FLAGS -Wunreachable-code-break -Wunreachable-code-return -Wmissing-prototypes -Wextra-semi)

        if (
            (CCID STREQUAL "Clang"      AND CCVER VERSION_GREATER_EQUAL 3.8.0) OR
            (CCID STREQUAL "AppleClang" AND CCVER VERSION_GREATER_EQUAL 7.3.0)
        )
            set(C_FLAGS ${C_FLAGS} -Wdouble-promotion)
        endif()
    elseif (CCID STREQUAL "GNU")
        set(C_FLAGS   -Wdouble-promotion)
        set(CXX_FLAGS -Wno-array-bounds)

        if (CCVER VERSION_GREATER_EQUAL 7.1.0)
            set(CXX_FLAGS ${CXX_FLAGS} -Wno-format-truncation)
        endif()
        if (CCVER VERSION_GREATER_EQUAL 8.1.0)
            set(CXX_FLAGS ${CXX_FLAGS} -Wextra-semi)
        endif()
    endif()

    set(GF_C_FLAGS   ${C_FLAGS}   PARENT_SCOPE)
    set(GF_CXX_FLAGS ${CXX_FLAGS} PARENT_SCOPE)
endfunction()
>>>>>>> 31f27758

if (LLAMA_ALL_WARNINGS)
    if (NOT MSVC)
        set(WARNING_FLAGS -Wall -Wextra -Wpedantic -Wcast-qual -Wno-unused-function)
        set(C_FLAGS       -Wshadow -Wstrict-prototypes -Wpointer-arith -Wmissing-prototypes
                          -Werror=implicit-int -Werror=implicit-function-declaration)
        set(CXX_FLAGS     -Wmissing-declarations -Wmissing-noreturn)

        set(C_FLAGS   ${WARNING_FLAGS} ${C_FLAGS})
        set(CXX_FLAGS ${WARNING_FLAGS} ${CXX_FLAGS})

        get_flags(${CMAKE_CXX_COMPILER_ID} ${CMAKE_CXX_COMPILER_VERSION})

        add_compile_options("$<$<COMPILE_LANGUAGE:C>:${C_FLAGS};${GF_C_FLAGS}>"
                            "$<$<COMPILE_LANGUAGE:CXX>:${CXX_FLAGS};${GF_CXX_FLAGS}>")
    else()
        # todo : msvc
        set(C_FLAGS   "")
        set(CXX_FLAGS "")
    endif()
endif()

if (LLAMA_CUBLAS)
    set(CUDA_FLAGS ${CXX_FLAGS} -use_fast_math)
    if (NOT MSVC)
        set(CUDA_FLAGS ${CUDA_FLAGS} -Wno-pedantic)
    endif()

    if (LLAMA_ALL_WARNINGS AND NOT MSVC)
        set(NVCC_CMD ${CMAKE_CUDA_COMPILER} .c)
        if (NOT CMAKE_CUDA_HOST_COMPILER STREQUAL "")
            set(NVCC_CMD ${NVCC_CMD} -ccbin ${CMAKE_CUDA_HOST_COMPILER})
        endif()

        execute_process(
            COMMAND ${NVCC_CMD} -Xcompiler --version
            OUTPUT_VARIABLE CUDA_CCFULLVER
            ERROR_QUIET
        )

        if (NOT CUDA_CCFULLVER MATCHES clang)
            set(CUDA_CCID "GNU")
            execute_process(
                COMMAND ${NVCC_CMD} -Xcompiler "-dumpfullversion -dumpversion"
                OUTPUT_VARIABLE CUDA_CCVER
                ERROR_QUIET
            )
        else()
            if (CUDA_CCFULLVER MATCHES Apple)
                set(CUDA_CCID "AppleClang")
            else()
                set(CUDA_CCID "Clang")
            endif()
            string(REGEX REPLACE "^.* version ([0-9.]*).*$" "\\1" CUDA_CCVER ${CUDA_CCFULLVER})
        endif()

        message("-- CUDA host compiler is ${CUDA_CCID} ${CUDA_CCVER}")

        get_flags(${CUDA_CCID} ${CUDA_CCVER})
        list(JOIN GF_CXX_FLAGS " " CUDA_CXX_FLAGS)  # pass host compiler flags as a single argument
        if (NOT CUDA_CXX_FLAGS STREQUAL "")
            set(CUDA_FLAGS ${CUDA_FLAGS} -Xcompiler ${CUDA_CXX_FLAGS})
        endif()
    endif()

    add_compile_options("$<$<COMPILE_LANGUAGE:CUDA>:${CUDA_FLAGS}>")
endif()

if (WIN32)
    add_compile_definitions(_CRT_SECURE_NO_WARNINGS)

    if (BUILD_SHARED_LIBS)
        set(CMAKE_WINDOWS_EXPORT_ALL_SYMBOLS ON)
    endif()
endif()

if (LLAMA_LTO)
    include(CheckIPOSupported)
    check_ipo_supported(RESULT result OUTPUT output)
    if (result)
        set(CMAKE_INTERPROCEDURAL_OPTIMIZATION TRUE)
    else()
        message(WARNING "IPO is not supported: ${output}")
    endif()
endif()

# this version of Apple ld64 is buggy
execute_process(
    COMMAND ${CMAKE_C_COMPILER} ${CMAKE_EXE_LINKER_FLAGS} -Wl,-v
    ERROR_VARIABLE output
    OUTPUT_QUIET
)
if (output MATCHES "dyld-1015\.7")
    add_compile_definitions(HAVE_BUGGY_APPLE_LINKER)
endif()

# Architecture specific
# TODO: probably these flags need to be tweaked on some architectures
#       feel free to update the Makefile for your architecture and send a pull request or issue
message(STATUS "CMAKE_SYSTEM_PROCESSOR: ${CMAKE_SYSTEM_PROCESSOR}")
if (MSVC)
  string(TOLOWER "${CMAKE_GENERATOR_PLATFORM}" CMAKE_GENERATOR_PLATFORM_LWR)
  message(STATUS "CMAKE_GENERATOR_PLATFORM: ${CMAKE_GENERATOR_PLATFORM}")
else ()
  set(CMAKE_GENERATOR_PLATFORM_LWR "")
endif ()

if (NOT MSVC)
    if (LLAMA_STATIC)
        add_link_options(-static)
        if (MINGW)
            add_link_options(-static-libgcc -static-libstdc++)
        endif()
    endif()
    if (LLAMA_GPROF)
        add_compile_options(-pg)
    endif()
endif()

if ((${CMAKE_SYSTEM_PROCESSOR} MATCHES "arm") OR (${CMAKE_SYSTEM_PROCESSOR} MATCHES "aarch64") OR ("${CMAKE_GENERATOR_PLATFORM_LWR}" MATCHES "arm64"))
    message(STATUS "ARM detected")
    if (MSVC)
        add_compile_definitions(__ARM_NEON)
        add_compile_definitions(__ARM_FEATURE_FMA)
        add_compile_definitions(__ARM_FEATURE_DOTPROD)
        # add_compile_definitions(__ARM_FEATURE_FP16_VECTOR_ARITHMETIC) # MSVC doesn't support vdupq_n_f16, vld1q_f16, vst1q_f16
        add_compile_definitions(__aarch64__) # MSVC defines _M_ARM64 instead
    else()
        check_cxx_compiler_flag(-mfp16-format=ieee COMPILER_SUPPORTS_FP16_FORMAT_I3E)
        if (NOT "${COMPILER_SUPPORTS_FP16_FORMAT_I3E}" STREQUAL "")
            add_compile_options(-mfp16-format=ieee)
        endif()
        if (${CMAKE_SYSTEM_PROCESSOR} MATCHES "armv6")
            # Raspberry Pi 1, Zero
            add_compile_options(-mfpu=neon-fp-armv8 -mno-unaligned-access)
        endif()
        if (${CMAKE_SYSTEM_PROCESSOR} MATCHES "armv7")
            # Raspberry Pi 2
            add_compile_options(-mfpu=neon-fp-armv8 -mno-unaligned-access -funsafe-math-optimizations)
        endif()
        if (${CMAKE_SYSTEM_PROCESSOR} MATCHES "armv8")
            # Raspberry Pi 3, 4, Zero 2 (32-bit)
            add_compile_options(-mno-unaligned-access)
        endif()
    endif()
elseif (${CMAKE_SYSTEM_PROCESSOR} MATCHES "^(x86_64|i686|AMD64)$" OR "${CMAKE_GENERATOR_PLATFORM_LWR}" MATCHES "^(x86_64|i686|amd64|x64)$" )
    message(STATUS "x86 detected")
    if (MSVC)
        # instruction set detection for MSVC only
        if (LLAMA_NATIVE)
            include(cmake/FindSIMD.cmake)
        endif ()
        if (LLAMA_AVX512)
            add_compile_options($<$<COMPILE_LANGUAGE:C>:/arch:AVX512>)
            add_compile_options($<$<COMPILE_LANGUAGE:CXX>:/arch:AVX512>)
            # MSVC has no compile-time flags enabling specific
            # AVX512 extensions, neither it defines the
            # macros corresponding to the extensions.
            # Do it manually.
            if (LLAMA_AVX512_VBMI)
                add_compile_definitions($<$<COMPILE_LANGUAGE:C>:__AVX512VBMI__>)
                add_compile_definitions($<$<COMPILE_LANGUAGE:CXX>:__AVX512VBMI__>)
            endif()
            if (LLAMA_AVX512_VNNI)
                add_compile_definitions($<$<COMPILE_LANGUAGE:C>:__AVX512VNNI__>)
                add_compile_definitions($<$<COMPILE_LANGUAGE:CXX>:__AVX512VNNI__>)
            endif()
        elseif (LLAMA_AVX2)
            add_compile_options($<$<COMPILE_LANGUAGE:C>:/arch:AVX2>)
            add_compile_options($<$<COMPILE_LANGUAGE:CXX>:/arch:AVX2>)
        elseif (LLAMA_AVX)
            add_compile_options($<$<COMPILE_LANGUAGE:C>:/arch:AVX>)
            add_compile_options($<$<COMPILE_LANGUAGE:CXX>:/arch:AVX>)
        endif()
    else()
        if (LLAMA_NATIVE)
            add_compile_options(-march=native)
        endif()
        if (LLAMA_F16C)
            add_compile_options(-mf16c)
        endif()
        if (LLAMA_FMA)
            add_compile_options(-mfma)
        endif()
        if (LLAMA_AVX)
            add_compile_options(-mavx)
        endif()
        if (LLAMA_AVX2)
            add_compile_options(-mavx2)
        endif()
        if (LLAMA_AVX512)
            add_compile_options(-mavx512f)
            add_compile_options(-mavx512bw)
        endif()
        if (LLAMA_AVX512_VBMI)
            add_compile_options(-mavx512vbmi)
        endif()
        if (LLAMA_AVX512_VNNI)
            add_compile_options(-mavx512vnni)
        endif()
    endif()
elseif (${CMAKE_SYSTEM_PROCESSOR} MATCHES "ppc64")
    message(STATUS "PowerPC detected")
    if (${CMAKE_SYSTEM_PROCESSOR} MATCHES "ppc64le")
        add_compile_options(-mcpu=powerpc64le)
    else()
        add_compile_options(-mcpu=native -mtune=native)
        #TODO: Add  targets for Power8/Power9 (Altivec/VSX) and Power10(MMA) and query for big endian systems (ppc64/le/be)
    endif()
else()
    message(STATUS "Unknown architecture")
endif()

if (MINGW)
    # Target Windows 8 for PrefetchVirtualMemory
    add_compile_definitions(_WIN32_WINNT=0x602)
endif()

#
# POSIX conformance
#

# clock_gettime came in POSIX.1b (1993)
# CLOCK_MONOTONIC came in POSIX.1-2001 / SUSv3 as optional
# posix_memalign came in POSIX.1-2001 / SUSv3
# M_PI is an XSI extension since POSIX.1-2001 / SUSv3, came in XPG1 (1985)
add_compile_definitions(_XOPEN_SOURCE=600)

# Somehow in OpenBSD whenever POSIX conformance is specified
# some string functions rely on locale_t availability,
# which was introduced in POSIX.1-2008, forcing us to go higher
if (CMAKE_SYSTEM_NAME MATCHES "OpenBSD")
    remove_definitions(-D_XOPEN_SOURCE=600)
    add_compile_definitions(_XOPEN_SOURCE=700)
endif()

# Data types, macros and functions related to controlling CPU affinity and
# some memory allocation are available on Linux through GNU extensions in libc
if (CMAKE_SYSTEM_NAME MATCHES "Linux")
    add_compile_definitions(_GNU_SOURCE)
endif()

# RLIMIT_MEMLOCK came in BSD, is not specified in POSIX.1,
# and on macOS its availability depends on enabling Darwin extensions
# similarly on DragonFly, enabling BSD extensions is necessary
if (
    CMAKE_SYSTEM_NAME MATCHES "Darwin" OR
    CMAKE_SYSTEM_NAME MATCHES "iOS" OR
    CMAKE_SYSTEM_NAME MATCHES "tvOS" OR
    CMAKE_SYSTEM_NAME MATCHES "DragonFly"
)
    add_compile_definitions(_DARWIN_C_SOURCE)
endif()

# alloca is a non-standard interface that is not visible on BSDs when
# POSIX conformance is specified, but not all of them provide a clean way
# to enable it in such cases
if (CMAKE_SYSTEM_NAME MATCHES "FreeBSD")
    add_compile_definitions(__BSD_VISIBLE)
endif()
if (CMAKE_SYSTEM_NAME MATCHES "NetBSD")
    add_compile_definitions(_NETBSD_SOURCE)
endif()
if (CMAKE_SYSTEM_NAME MATCHES "OpenBSD")
    add_compile_definitions(_BSD_SOURCE)
endif()

#
# libraries
#

# ggml

if (GGML_USE_CPU_HBM)
    add_definitions(-DGGML_USE_CPU_HBM)
    find_library(memkind memkind REQUIRED)
endif()

add_library(ggml OBJECT
            ggml.c
            ggml.h
            ggml-alloc.c
            ggml-alloc.h
            ggml-backend.c
            ggml-backend.h
            ggml-quants.c
            ggml-quants.h
            ${GGML_SOURCES_CUDA}   ${GGML_HEADERS_CUDA}
            ${GGML_SOURCES_OPENCL} ${GGML_HEADERS_OPENCL}
<<<<<<< HEAD
            ${GGML_SOURCES_METAL} ${GGML_HEADERS_METAL}
            ${GGML_SOURCES_MPI} ${GGML_HEADERS_MPI}
            ${GGML_SOURCES_EXTRA} ${GGML_HEADERS_EXTRA}
            ${GGML_SOURCES_KOMPUTE} ${GGML_HEADERS_KOMPUTE}
=======
            ${GGML_SOURCES_METAL}  ${GGML_HEADERS_METAL}
            ${GGML_SOURCES_MPI}    ${GGML_HEADERS_MPI}
            ${GGML_SOURCES_EXTRA}  ${GGML_HEADERS_EXTRA}
>>>>>>> 31f27758
            )

target_include_directories(ggml PUBLIC . ${LLAMA_EXTRA_INCLUDES})
target_compile_features(ggml PUBLIC c_std_11) # don't bump
target_link_libraries(ggml PUBLIC Threads::Threads ${LLAMA_EXTRA_LIBS})
if (GGML_USE_CPU_HBM)
    target_link_libraries(ggml PUBLIC memkind)
endif()

add_library(ggml_static STATIC $<TARGET_OBJECTS:ggml>)
if (BUILD_SHARED_LIBS)
    set_target_properties(ggml PROPERTIES POSITION_INDEPENDENT_CODE ON)
    add_library(ggml_shared SHARED $<TARGET_OBJECTS:ggml>)
    target_link_libraries(ggml_shared PUBLIC Threads::Threads ${LLAMA_EXTRA_LIBS})
    install(TARGETS ggml_shared LIBRARY)
endif()

# llama

add_library(llama
            llama.cpp
            llama.h
            )

target_include_directories(llama PUBLIC .)
target_compile_features(llama PUBLIC cxx_std_11) # don't bump
target_link_libraries(llama PRIVATE
    ggml
    ${LLAMA_EXTRA_LIBS}
    )

if (BUILD_SHARED_LIBS)
    set_target_properties(llama PROPERTIES POSITION_INDEPENDENT_CODE ON)
    target_compile_definitions(llama PRIVATE LLAMA_SHARED LLAMA_BUILD)
    if (LLAMA_METAL)
        set_target_properties(llama PROPERTIES RESOURCE "${CMAKE_CURRENT_SOURCE_DIR}/ggml-metal.metal")
    endif()
endif()


#
# install
#

include(GNUInstallDirs)
include(CMakePackageConfigHelpers)

set(LLAMA_INCLUDE_INSTALL_DIR ${CMAKE_INSTALL_INCLUDEDIR}
    CACHE PATH "Location of header files")
set(LLAMA_LIB_INSTALL_DIR ${CMAKE_INSTALL_LIBDIR}
    CACHE PATH "Location of library files")
set(LLAMA_BIN_INSTALL_DIR ${CMAKE_INSTALL_BINDIR}
    CACHE PATH "Location of binary files")
set(LLAMA_BUILD_NUMBER ${BUILD_NUMBER})
set(LLAMA_BUILD_COMMIT ${BUILD_COMMIT})
set(LLAMA_INSTALL_VERSION 0.0.${BUILD_NUMBER})
get_directory_property(LLAMA_TRANSIENT_DEFINES COMPILE_DEFINITIONS)

configure_package_config_file(
        ${CMAKE_CURRENT_SOURCE_DIR}/scripts/LlamaConfig.cmake.in
        ${CMAKE_CURRENT_BINARY_DIR}/LlamaConfig.cmake
    INSTALL_DESTINATION ${CMAKE_INSTALL_LIBDIR}/cmake/Llama
    PATH_VARS LLAMA_INCLUDE_INSTALL_DIR
              LLAMA_LIB_INSTALL_DIR
              LLAMA_BIN_INSTALL_DIR )

write_basic_package_version_file(
        ${CMAKE_CURRENT_BINARY_DIR}/LlamaConfigVersion.cmake
    VERSION ${LLAMA_INSTALL_VERSION}
    COMPATIBILITY SameMajorVersion)

install(FILES ${CMAKE_CURRENT_BINARY_DIR}/LlamaConfig.cmake
              ${CMAKE_CURRENT_BINARY_DIR}/LlamaConfigVersion.cmake
        DESTINATION ${CMAKE_INSTALL_LIBDIR}/cmake/Llama)

set(GGML_PUBLIC_HEADERS "ggml.h"
        "${GGML_HEADERS_CUDA}" "${GGML_HEADERS_OPENCL}"
        "${GGML_HEADERS_METAL}" "${GGML_HEADERS_MPI}" "${GGML_HEADERS_EXTRA}")

set_target_properties(ggml PROPERTIES PUBLIC_HEADER "${GGML_PUBLIC_HEADERS}")
install(TARGETS ggml PUBLIC_HEADER)

set_target_properties(llama PROPERTIES PUBLIC_HEADER ${CMAKE_CURRENT_SOURCE_DIR}/llama.h)
install(TARGETS llama LIBRARY PUBLIC_HEADER)

install(
    FILES convert.py
    PERMISSIONS
        OWNER_READ
        OWNER_WRITE
        OWNER_EXECUTE
        GROUP_READ
        GROUP_EXECUTE
        WORLD_READ
        WORLD_EXECUTE
    DESTINATION ${CMAKE_INSTALL_BINDIR})
install(
    FILES convert-lora-to-ggml.py
    PERMISSIONS
        OWNER_READ
        OWNER_WRITE
        OWNER_EXECUTE
        GROUP_READ
        GROUP_EXECUTE
        WORLD_READ
        WORLD_EXECUTE
    DESTINATION ${CMAKE_INSTALL_BINDIR})
if (LLAMA_METAL)
    install(
        FILES ggml-metal.metal
        PERMISSIONS
            OWNER_READ
            OWNER_WRITE
            GROUP_READ
            WORLD_READ
        DESTINATION ${CMAKE_INSTALL_BINDIR})
endif()

#
# programs, examples and tests
#

add_subdirectory(common)

if (LLAMA_BUILD_TESTS AND NOT CMAKE_JS_VERSION)
    include(CTest)
    add_subdirectory(tests)
endif ()

if (LLAMA_BUILD_EXAMPLES)
    add_subdirectory(examples)
    add_subdirectory(pocs)
endif()<|MERGE_RESOLUTION|>--- conflicted
+++ resolved
@@ -407,7 +407,6 @@
     endif()
 endif()
 
-<<<<<<< HEAD
 if (LLAMA_KOMPUTE)
     add_compile_definitions(VULKAN_HPP_DISPATCH_LOADER_DYNAMIC=1)
     find_package(Vulkan COMPONENTS glslc REQUIRED)
@@ -546,7 +545,7 @@
         message(WARNING "Kompute not found")
     endif()
 endif()
-=======
+
 function(get_flags CCID CCVER)
     set(C_FLAGS "")
     set(CXX_FLAGS "")
@@ -576,7 +575,6 @@
     set(GF_C_FLAGS   ${C_FLAGS}   PARENT_SCOPE)
     set(GF_CXX_FLAGS ${CXX_FLAGS} PARENT_SCOPE)
 endfunction()
->>>>>>> 31f27758
 
 if (LLAMA_ALL_WARNINGS)
     if (NOT MSVC)
@@ -864,18 +862,12 @@
             ggml-backend.h
             ggml-quants.c
             ggml-quants.h
-            ${GGML_SOURCES_CUDA}   ${GGML_HEADERS_CUDA}
-            ${GGML_SOURCES_OPENCL} ${GGML_HEADERS_OPENCL}
-<<<<<<< HEAD
-            ${GGML_SOURCES_METAL} ${GGML_HEADERS_METAL}
-            ${GGML_SOURCES_MPI} ${GGML_HEADERS_MPI}
-            ${GGML_SOURCES_EXTRA} ${GGML_HEADERS_EXTRA}
+            ${GGML_SOURCES_CUDA}    ${GGML_HEADERS_CUDA}
+            ${GGML_SOURCES_OPENCL}  ${GGML_HEADERS_OPENCL}
+            ${GGML_SOURCES_METAL}   ${GGML_HEADERS_METAL}
+            ${GGML_SOURCES_MPI}     ${GGML_HEADERS_MPI}
+            ${GGML_SOURCES_EXTRA}   ${GGML_HEADERS_EXTRA}
             ${GGML_SOURCES_KOMPUTE} ${GGML_HEADERS_KOMPUTE}
-=======
-            ${GGML_SOURCES_METAL}  ${GGML_HEADERS_METAL}
-            ${GGML_SOURCES_MPI}    ${GGML_HEADERS_MPI}
-            ${GGML_SOURCES_EXTRA}  ${GGML_HEADERS_EXTRA}
->>>>>>> 31f27758
             )
 
 target_include_directories(ggml PUBLIC . ${LLAMA_EXTRA_INCLUDES})
