--- conflicted
+++ resolved
@@ -1681,15 +1681,6 @@
     return result;
 }
 
-<<<<<<< HEAD
-static std::string _common_token_to_piece(const struct llama_model * model, llama_token token, bool special) {
-    std::string piece;
-    piece.resize(piece.capacity());  // using string internal cache, 15 bytes + '\n'
-    const int n_chars = llama_token_to_piece(model, token, &piece[0], piece.size(), 0, special);
-    if (n_chars < 0) {
-        piece.resize(-n_chars);
-        int check = llama_token_to_piece(model, token, &piece[0], piece.size(), 0, special);
-=======
 std::string common_token_to_piece(const struct llama_context * ctx, llama_token token, bool special) {
     const llama_model * model = llama_get_model(ctx);
     const llama_vocab * vocab = llama_model_get_vocab(model);
@@ -1703,7 +1694,6 @@
     if (n_chars < 0) {
         piece.resize(-n_chars);
         int check = llama_token_to_piece(vocab, token, &piece[0], piece.size(), 0, special);
->>>>>>> 39509fb0
         GGML_ASSERT(check == -n_chars);
     }
     else {
@@ -1713,13 +1703,6 @@
     return piece;
 }
 
-<<<<<<< HEAD
-std::string common_token_to_piece(const struct llama_context * ctx, llama_token token, bool special) {
-    return _common_token_to_piece(llama_get_model(ctx), token, special);
-}
-
-std::string common_detokenize(llama_context * ctx, const std::vector<llama_token> & tokens, bool special) {
-=======
 std::string common_detokenize(const struct llama_context * ctx, const std::vector<llama_token> & tokens, bool special) {
     const llama_model * model = llama_get_model(ctx);
     const llama_vocab * vocab = llama_model_get_vocab(model);
@@ -1727,7 +1710,6 @@
 }
 
 std::string common_detokenize(const struct llama_vocab * vocab, const std::vector<llama_token> & tokens, bool special) {
->>>>>>> 39509fb0
     std::string text;
     text.resize(std::max(text.capacity(), tokens.size()));
     int32_t n_chars = llama_detokenize(vocab, tokens.data(), (int32_t)tokens.size(), &text[0], (int32_t)text.size(), false, special);
@@ -1747,7 +1729,6 @@
 // Chat template utils
 //
 
-<<<<<<< HEAD
 bool common_chat_verify_template(const std::string & tmpl, bool use_jinja) {
     if (use_jinja) {
         try {
@@ -1762,15 +1743,6 @@
             return false;
         }
     }
-
-=======
-std::string common_get_builtin_chat_template(const struct llama_model * model) {
-    const char * ptr_tmpl = llama_model_chat_template(model);
-    return ptr_tmpl == nullptr ? "" : ptr_tmpl;
-}
-
-bool common_chat_verify_template(const std::string & tmpl) {
->>>>>>> 39509fb0
     llama_chat_message chat[] = {{"user", "test"}};
     const int res = llama_chat_apply_template(tmpl.c_str(), chat, 1, true, nullptr, 0);
     return res >= 0;
@@ -1788,7 +1760,7 @@
         alloc_size += (msg.role.size() + msg.content.size()) * 1.25;
     }
 
-    const char * ptr_tmpl = tmpl.empty() ? llama_model_chat_template(model) : tmpl.c_str();
+    const char * ptr_tmpl = tmpl.empty() ? llama_model_chat_template(model, /* name */ nullptr) : tmpl.c_str();
     std::vector<char> buf(alloc_size);
 
     // run the first time to get the total output length
@@ -1863,11 +1835,13 @@
 
 llama_chat_templates llama_chat_templates_from_model(const struct llama_model * model, const std::string & chat_template_override)
 {
-    auto bos_token = _common_token_to_piece(model, llama_token_bos(model), true);
-    auto eos_token = _common_token_to_piece(model, llama_token_eos(model), true);
+    auto vocab = llama_model_get_vocab(model);
+    auto bos_token = common_token_to_piece(vocab, llama_token_bos(vocab), true);
+    auto eos_token = common_token_to_piece(vocab, llama_token_eos(vocab), true);
     std::string default_template_src = chat_template_override;
     std::string tool_use_template_src = chat_template_override;
     if (chat_template_override.empty()) {
+        // TODO: 
         default_template_src = _llama_model_meta_val_str(model, "tokenizer.chat_template");
         tool_use_template_src = _llama_model_meta_val_str(model, "tokenizer.chat_template.tool_use");
     }
