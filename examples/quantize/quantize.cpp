--- conflicted
+++ resolved
@@ -1,5 +1,6 @@
 #include "common.h"
 #include "llama.h"
+#include "gguf.h"
 
 #include <cstdio>
 #include <cstring>
@@ -59,12 +60,11 @@
 static const char * const LLM_KV_QUANTIZE_IMATRIX_N_ENTRIES  = "quantize.imatrix.entries_count";
 static const char * const LLM_KV_QUANTIZE_IMATRIX_N_CHUNKS   = "quantize.imatrix.chunks_count";
 
-<<<<<<< HEAD
 // TODO: share with imatrix.cpp
 static const char * const LLM_KV_IMATRIX_DATASET     = "imatrix.dataset";
 static const char * const LLM_KV_IMATRIX_CHUNK_COUNT = "imatrix.chunk_count";
 static const char * const LLM_KV_IMATRIX_CHUNK_SIZE  = "imatrix.chunk_size";
-=======
+
 static bool striequals(const char * a, const char * b) {
     while (*a && *b) {
         if (std::tolower(*a) != std::tolower(*b)) {
@@ -74,7 +74,6 @@
     }
     return *a == *b;
 }
->>>>>>> 553f1e46
 
 static bool try_parse_ftype(const std::string & ftype_str_in, llama_ftype & ftype, std::string & ftype_str_out) {
     std::string ftype_str;
