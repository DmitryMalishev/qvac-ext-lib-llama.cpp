#pragma once

//
// GGML Tensor Library
//
// This documentation is still a work in progress.
// If you wish some specific topics to be covered, feel free to drop a comment:
//
//   https://github.com/ggerganov/whisper.cpp/issues/40
//
// ## Overview
//
// This library implements:
//
//  - a set of tensor operations
//  - automatic differentiation
//  - basic optimization algorithms
//
// The aim of this library is to provide a minimalistic approach for various machine learning tasks. This includes,
// but is not limited to, the following:
//
//  - linear regression
//  - support vector machines
//  - neural networks
//
// The library allows the user to define a certain function using the available tensor operations. This function
// definition is represented internally via a computation graph. Each tensor operation in the function definition
// corresponds to a node in the graph. Having the computation graph defined, the user can choose to compute the
// function's value and/or its gradient with respect to the input variables. Optionally, the function can be optimized
// using one of the available optimization algorithms.
//
// For example, here we define the function: f(x) = a*x^2 + b
//
//   {
//       struct ggml_init_params params = {
//           .mem_size   = 16*1024*1024,
//           .mem_buffer = NULL,
//       };
//
//       // memory allocation happens here
//       struct ggml_context * ctx = ggml_init(params);
//
//       struct ggml_tensor * x = ggml_new_tensor_1d(ctx, GGML_TYPE_F32, 1);
//
//       ggml_set_param(ctx, x); // x is an input variable
//
//       struct ggml_tensor * a  = ggml_new_tensor_1d(ctx, GGML_TYPE_F32, 1);
//       struct ggml_tensor * b  = ggml_new_tensor_1d(ctx, GGML_TYPE_F32, 1);
//       struct ggml_tensor * x2 = ggml_mul(ctx, x, x);
//       struct ggml_tensor * f  = ggml_add(ctx, ggml_mul(ctx, a, x2), b);
//
//       ...
//   }
//
// Notice that the function definition above does not involve any actual computation. The computation is performed only
// when the user explicitly requests it. For example, to compute the function's value at x = 2.0:
//
//   {
//       ...
//
//       struct ggml_cgraph * gf = ggml_new_graph(ctx);
//       ggml_build_forward_expand(gf, f);
//
//       // set the input variable and parameter values
//       ggml_set_f32(x, 2.0f);
//       ggml_set_f32(a, 3.0f);
//       ggml_set_f32(b, 4.0f);
//
//       ggml_graph_compute_with_ctx(ctx, &gf, n_threads);
//
//       printf("f = %f\n", ggml_get_f32_1d(f, 0));
//
//       ...
//   }
//
// The actual computation is performed in the ggml_graph_compute() function.
//
// The ggml_new_tensor_...() functions create new tensors. They are allocated in the memory buffer provided to the
// ggml_init() function. You have to be careful not to exceed the memory buffer size. Therefore, you have to know
// in advance how much memory you need for your computation. Alternatively, you can allocate a large enough memory
// and after defining the computation graph, call the ggml_used_mem() function to find out how much memory was
// actually needed.
//
// The ggml_set_param() function marks a tensor as an input variable. This is used by the automatic
// differentiation and optimization algorithms.
//
// The described approach allows to define the function graph once and then compute its forward or backward graphs
// multiple times. All computations will use the same memory buffer allocated in the ggml_init() function. This way
// the user can avoid the memory allocation overhead at runtime.
//
// The library supports multi-dimensional tensors - up to 4 dimensions. The FP16 and FP32 data types are first class
// citizens, but in theory the library can be extended to support FP8 and integer data types.
//
// Each tensor operation produces a new tensor. Initially the library was envisioned to support only the use of unary
// and binary operations. Most of the available operations fall into one of these two categories. With time, it became
// clear that the library needs to support more complex operations. The way to support these operations is not clear
// yet, but a few examples are demonstrated in the following operations:
//
//   - ggml_permute()
//   - ggml_conv_1d_1s()
//   - ggml_conv_1d_2s()
//
// For each tensor operator, the library implements a forward and backward computation function. The forward function
// computes the output tensor value given the input tensor values. The backward function computes the adjoint of the
// input tensors given the adjoint of the output tensor. For a detailed explanation of what this means, take a
// calculus class, or watch the following video:
//
//   What is Automatic Differentiation?
//   https://www.youtube.com/watch?v=wG_nF1awSSY
//
//
// ## Tensor data (struct ggml_tensor)
//
// The tensors are stored in memory via the ggml_tensor struct. The structure provides information about the size of
// the tensor, the data type, and the memory buffer where the tensor data is stored. Additionally, it contains
// pointers to the "source" tensors - i.e. the tensors that were used to compute the current tensor. For example:
//
//   {
//       struct ggml_tensor * c = ggml_add(ctx, a, b);
//
//       assert(c->src[0] == a);
//       assert(c->src[1] == b);
//   }
//
// The multi-dimensional tensors are stored in row-major order. The ggml_tensor struct contains fields for the
// number of elements in each dimension ("ne") as well as the number of bytes ("nb", a.k.a. stride). This allows
// to store tensors that are not contiguous in memory, which is useful for operations such as transposition and
// permutation. All tensor operations have to take the stride into account and not assume that the tensor is
// contiguous in memory.
//
// The data of the tensor is accessed via the "data" pointer. For example:
//
//   {
//       const int nx = 2;
//       const int ny = 3;
//
//       struct ggml_tensor * a = ggml_new_tensor_2d(ctx, GGML_TYPE_F32, nx, ny);
//
//       for (int y = 0; y < ny; y++) {
//           for (int x = 0; x < nx; x++) {
//               *(float *) ((char *) a->data + y*a->nb[1] + x*a->nb[0]) = x + y;
//           }
//       }
//
//       ...
//   }
//
// Alternatively, there are helper functions, such as ggml_get_f32_1d() and ggml_set_f32_1d() that can be used.
//
// ## The matrix multiplication operator (ggml_mul_mat)
//
// TODO
//
//
// ## Multi-threading
//
// TODO
//
//
// ## Overview of ggml.c
//
// TODO
//
//
// ## SIMD optimizations
//
// TODO
//
//
// ## Debugging ggml
//
// TODO
//
//

#ifdef GGML_SHARED
#    if defined(_WIN32) && !defined(__MINGW32__)
#        ifdef GGML_BUILD
#            define GGML_API __declspec(dllexport)
#        else
#            define GGML_API __declspec(dllimport)
#        endif
#    else
#        define GGML_API __attribute__ ((visibility ("default")))
#    endif
#else
#    define GGML_API
#endif

#ifdef GGML_MULTIPLATFORM
#    if defined(_WIN32)
#        define GGML_CALL
#    else
#        define GGML_CALL __attribute__((__ms_abi__))
#    endif
#else
#    define GGML_CALL
#endif

// TODO: support for clang
#ifdef __GNUC__
#    define GGML_DEPRECATED(func, hint) func __attribute__((deprecated(hint)))
#elif defined(_MSC_VER)
#    define GGML_DEPRECATED(func, hint) __declspec(deprecated(hint)) func
#else
#    define GGML_DEPRECATED(func, hint) func
#endif

#ifndef __GNUC__
#    define GGML_ATTRIBUTE_FORMAT(...)
#elif defined(__MINGW32__)
#    define GGML_ATTRIBUTE_FORMAT(...) __attribute__((format(gnu_printf, __VA_ARGS__)))
#else
#    define GGML_ATTRIBUTE_FORMAT(...) __attribute__((format(printf, __VA_ARGS__)))
#endif

#include <stdbool.h>
#include <stddef.h>
#include <stdint.h>
#include <stdio.h>

#define GGML_FILE_MAGIC   0x67676d6c // "ggml"
#define GGML_FILE_VERSION 1

#define GGML_QNT_VERSION        2    // bump this on quantization format changes
#define GGML_QNT_VERSION_FACTOR 1000 // do not change this

#define GGML_MAX_DIMS           4
#define GGML_MAX_PARAMS         2048
#define GGML_MAX_CONTEXTS       64
#define GGML_MAX_SRC            10
#ifndef GGML_MAX_NAME
#define GGML_MAX_NAME           64
#endif
#define GGML_MAX_OP_PARAMS      64
#define GGML_DEFAULT_N_THREADS  4
#define GGML_DEFAULT_GRAPH_SIZE 2048
#if UINTPTR_MAX == 0xFFFFFFFF
    #define GGML_MEM_ALIGN 4
#else
    #define GGML_MEM_ALIGN 16
#endif

#define GGML_EXIT_SUCCESS 0
#define GGML_EXIT_ABORTED 1

#define GGUF_MAGIC "GGUF"

#define GGUF_VERSION 3

#define GGUF_DEFAULT_ALIGNMENT 32

#define GGML_UNUSED(x) (void)(x)

#define GGML_PAD(x, n) (((x) + (n) - 1) & ~((n) - 1))

#ifndef NDEBUG
#define GGML_UNREACHABLE() do { fprintf(stderr, "statement should be unreachable\n"); abort(); } while(0)
#elif defined(__GNUC__)
#define GGML_UNREACHABLE() __builtin_unreachable()
#elif defined(_MSC_VER)
#define GGML_UNREACHABLE() __assume(0)
#else
#define GGML_UNREACHABLE() ((void) 0)
#endif

#ifdef __cplusplus
#define GGML_NORETURN [[noreturn]]
#elif defined(_MSC_VER)
#define GGML_NORETURN __declspec(noreturn)
#else
#define GGML_NORETURN _Noreturn
#endif

#define GGML_ABORT(...) ggml_abort(__FILE__, __LINE__, __VA_ARGS__)
#define GGML_ASSERT(x) if (!(x)) GGML_ABORT("GGML_ASSERT(%s) failed", #x)

// used to copy the number of elements and stride in bytes of tensors into local variables.
// main purpose is to reduce code duplication and improve readability.
//
// example:
//
//    GGML_TENSOR_LOCALS(int64_t, ne1, src1, ne);
//    GGML_TENSOR_LOCALS(size_t,  nb1, src1, nb);
//
#define GGML_TENSOR_LOCALS_1(type, prefix, pointer, array) \
    const type prefix##0 = (pointer)->array[0]; \
    GGML_UNUSED(prefix##0);
#define GGML_TENSOR_LOCALS_2(type, prefix, pointer, array) \
    GGML_TENSOR_LOCALS_1    (type, prefix, pointer, array) \
    const type prefix##1 = (pointer)->array[1]; \
    GGML_UNUSED(prefix##1);
#define GGML_TENSOR_LOCALS_3(type, prefix, pointer, array) \
    GGML_TENSOR_LOCALS_2    (type, prefix, pointer, array) \
    const type prefix##2 = (pointer)->array[2]; \
    GGML_UNUSED(prefix##2);
#define GGML_TENSOR_LOCALS(type, prefix, pointer, array) \
    GGML_TENSOR_LOCALS_3  (type, prefix, pointer, array) \
    const type prefix##3 = (pointer)->array[3]; \
    GGML_UNUSED(prefix##3);

#define GGML_TENSOR_UNARY_OP_LOCALS \
    GGML_TENSOR_LOCALS(int64_t, ne0, src0, ne) \
    GGML_TENSOR_LOCALS(size_t,  nb0, src0, nb) \
    GGML_TENSOR_LOCALS(int64_t, ne,  dst,  ne) \
    GGML_TENSOR_LOCALS(size_t,  nb,  dst,  nb)

#define GGML_TENSOR_BINARY_OP_LOCALS \
    GGML_TENSOR_LOCALS(int64_t, ne0, src0, ne) \
    GGML_TENSOR_LOCALS(size_t,  nb0, src0, nb) \
    GGML_TENSOR_LOCALS(int64_t, ne1, src1, ne) \
    GGML_TENSOR_LOCALS(size_t,  nb1, src1, nb) \
    GGML_TENSOR_LOCALS(int64_t, ne,  dst,  ne) \
    GGML_TENSOR_LOCALS(size_t,  nb,  dst,  nb)

#define GGML_TENSOR_BINARY_OP_LOCALS01 \
    GGML_TENSOR_LOCALS(int64_t, ne0, src0, ne) \
    GGML_TENSOR_LOCALS(size_t,  nb0, src0, nb) \
    GGML_TENSOR_LOCALS(int64_t, ne1, src1, ne) \
    GGML_TENSOR_LOCALS(size_t,  nb1, src1, nb)

#ifdef  __cplusplus
extern "C" {
#endif

    GGML_NORETURN GGML_ATTRIBUTE_FORMAT(3, 4)
    GGML_API void ggml_abort(const char * file, int line, const char * fmt, ...);

    enum ggml_status {
        GGML_STATUS_ALLOC_FAILED = -2,
        GGML_STATUS_FAILED = -1,
        GGML_STATUS_SUCCESS = 0,
        GGML_STATUS_ABORTED = 1,
    };

    // get ggml_status name string
    GGML_API GGML_CALL const char * ggml_status_to_string(enum ggml_status status);

    // ieee 754-2008 half-precision float16
    // todo: make this not an integral type
    typedef uint16_t ggml_fp16_t;
    GGML_API float       ggml_fp16_to_fp32(ggml_fp16_t);
    GGML_API ggml_fp16_t ggml_fp32_to_fp16(float);
    GGML_API void        ggml_fp16_to_fp32_row(const ggml_fp16_t *, float *, int64_t);
    GGML_API void        ggml_fp32_to_fp16_row(const float *, ggml_fp16_t *, int64_t);

    // google brain half-precision bfloat16
    typedef struct { uint16_t bits; } ggml_bf16_t;
    GGML_API ggml_bf16_t ggml_fp32_to_bf16(float);
    GGML_API float       ggml_bf16_to_fp32(ggml_bf16_t);  // consider just doing << 16
    GGML_API void        ggml_bf16_to_fp32_row(const ggml_bf16_t *, float *, int64_t);
    GGML_API void        ggml_fp32_to_bf16_row(const float *, ggml_bf16_t *, int64_t);

    struct ggml_object;
    struct ggml_context;

    // NOTE: always add types at the end of the enum to keep backward compatibility
    enum ggml_type {
        GGML_TYPE_F32     = 0,
        GGML_TYPE_F16     = 1,
        GGML_TYPE_Q4_0    = 2,
        GGML_TYPE_Q4_1    = 3,
        // GGML_TYPE_Q4_2 = 4, support has been removed
        // GGML_TYPE_Q4_3 = 5, support has been removed
        GGML_TYPE_Q5_0    = 6,
        GGML_TYPE_Q5_1    = 7,
        GGML_TYPE_Q8_0    = 8,
        GGML_TYPE_Q8_1    = 9,
        GGML_TYPE_Q2_K    = 10,
        GGML_TYPE_Q3_K    = 11,
        GGML_TYPE_Q4_K    = 12,
        GGML_TYPE_Q5_K    = 13,
        GGML_TYPE_Q6_K    = 14,
        GGML_TYPE_Q8_K    = 15,
        GGML_TYPE_IQ2_XXS = 16,
        GGML_TYPE_IQ2_XS  = 17,
        GGML_TYPE_IQ3_XXS = 18,
        GGML_TYPE_IQ1_S   = 19,
        GGML_TYPE_IQ4_NL  = 20,
        GGML_TYPE_IQ3_S   = 21,
        GGML_TYPE_IQ2_S   = 22,
        GGML_TYPE_IQ4_XS  = 23,
        GGML_TYPE_I8      = 24,
        GGML_TYPE_I16     = 25,
        GGML_TYPE_I32     = 26,
        GGML_TYPE_I64     = 27,
        GGML_TYPE_F64     = 28,
        GGML_TYPE_IQ1_M   = 29,
        GGML_TYPE_BF16    = 30,
<<<<<<< HEAD
        GGML_TYPE_Q2_2    = 31,
        GGML_TYPE_Q1_3    = 32,
=======
        GGML_TYPE_Q4_0_4_4 = 31,
        GGML_TYPE_Q4_0_4_8 = 32,
        GGML_TYPE_Q4_0_8_8 = 33,
>>>>>>> 6eeaeba1
        GGML_TYPE_COUNT,
    };

    // precision
    enum ggml_prec {
        GGML_PREC_DEFAULT,
        GGML_PREC_F32,
    };

    enum ggml_backend_type {
        GGML_BACKEND_TYPE_CPU = 0,
        GGML_BACKEND_TYPE_GPU = 10,
        GGML_BACKEND_TYPE_GPU_SPLIT = 20,
    };

    // model file types
    enum ggml_ftype {
        GGML_FTYPE_UNKNOWN        = -1,
        GGML_FTYPE_ALL_F32        = 0,
        GGML_FTYPE_MOSTLY_F16     = 1,  // except 1d tensors
        GGML_FTYPE_MOSTLY_Q4_0    = 2,  // except 1d tensors
        GGML_FTYPE_MOSTLY_Q4_1    = 3,  // except 1d tensors
        GGML_FTYPE_MOSTLY_Q4_1_SOME_F16 = 4, // tok_embeddings.weight and output.weight are F16
        GGML_FTYPE_MOSTLY_Q8_0    = 7,  // except 1d tensors
        GGML_FTYPE_MOSTLY_Q5_0    = 8,  // except 1d tensors
        GGML_FTYPE_MOSTLY_Q5_1    = 9,  // except 1d tensors
        GGML_FTYPE_MOSTLY_Q2_K    = 10, // except 1d tensors
        GGML_FTYPE_MOSTLY_Q3_K    = 11, // except 1d tensors
        GGML_FTYPE_MOSTLY_Q4_K    = 12, // except 1d tensors
        GGML_FTYPE_MOSTLY_Q5_K    = 13, // except 1d tensors
        GGML_FTYPE_MOSTLY_Q6_K    = 14, // except 1d tensors
        GGML_FTYPE_MOSTLY_IQ2_XXS = 15, // except 1d tensors
        GGML_FTYPE_MOSTLY_IQ2_XS  = 16, // except 1d tensors
        GGML_FTYPE_MOSTLY_IQ3_XXS = 17, // except 1d tensors
        GGML_FTYPE_MOSTLY_IQ1_S   = 18, // except 1d tensors
        GGML_FTYPE_MOSTLY_IQ4_NL  = 19, // except 1d tensors
        GGML_FTYPE_MOSTLY_IQ3_S   = 20, // except 1d tensors
        GGML_FTYPE_MOSTLY_IQ2_S   = 21, // except 1d tensors
        GGML_FTYPE_MOSTLY_IQ4_XS  = 22, // except 1d tensors
        GGML_FTYPE_MOSTLY_IQ1_M   = 23, // except 1d tensors
        GGML_FTYPE_MOSTLY_BF16    = 24, // except 1d tensors
        GGML_FTYPE_MOSTLY_Q4_0_4_4 = 25, // except 1d tensors
        GGML_FTYPE_MOSTLY_Q4_0_4_8 = 26, // except 1d tensors
        GGML_FTYPE_MOSTLY_Q4_0_8_8 = 27, // except 1d tensors
    };

    // available tensor operations:
    enum ggml_op {
        GGML_OP_NONE = 0,

        GGML_OP_DUP,
        GGML_OP_ADD,
        GGML_OP_ADD1,
        GGML_OP_ACC,
        GGML_OP_SUB,
        GGML_OP_MUL,
        GGML_OP_DIV,
        GGML_OP_SQR,
        GGML_OP_SQRT,
        GGML_OP_LOG,
        GGML_OP_SUM,
        GGML_OP_SUM_ROWS,
        GGML_OP_MEAN,
        GGML_OP_ARGMAX,
        GGML_OP_REPEAT,
        GGML_OP_REPEAT_BACK,
        GGML_OP_CONCAT,
        GGML_OP_SILU_BACK,
        GGML_OP_NORM, // normalize
        GGML_OP_RMS_NORM,
        GGML_OP_RMS_NORM_BACK,
        GGML_OP_GROUP_NORM,

        GGML_OP_MUL_MAT,
        GGML_OP_MUL_MAT_ID,
        GGML_OP_OUT_PROD,

        GGML_OP_SCALE,
        GGML_OP_SET,
        GGML_OP_CPY,
        GGML_OP_CONT,
        GGML_OP_RESHAPE,
        GGML_OP_VIEW,
        GGML_OP_PERMUTE,
        GGML_OP_TRANSPOSE,
        GGML_OP_GET_ROWS,
        GGML_OP_GET_ROWS_BACK,
        GGML_OP_DIAG,
        GGML_OP_DIAG_MASK_INF,
        GGML_OP_DIAG_MASK_ZERO,
        GGML_OP_SOFT_MAX,
        GGML_OP_SOFT_MAX_BACK,
        GGML_OP_ROPE,
        GGML_OP_ROPE_BACK,
        GGML_OP_CLAMP,
        GGML_OP_CONV_TRANSPOSE_1D,
        GGML_OP_IM2COL,
        GGML_OP_CONV_TRANSPOSE_2D,
        GGML_OP_POOL_1D,
        GGML_OP_POOL_2D,
        GGML_OP_UPSCALE, // nearest interpolate
        GGML_OP_PAD,
        GGML_OP_ARANGE,
        GGML_OP_TIMESTEP_EMBEDDING,
        GGML_OP_ARGSORT,
        GGML_OP_LEAKY_RELU,

        GGML_OP_FLASH_ATTN_EXT,
        GGML_OP_FLASH_ATTN_BACK,
        GGML_OP_SSM_CONV,
        GGML_OP_SSM_SCAN,
        GGML_OP_WIN_PART,
        GGML_OP_WIN_UNPART,
        GGML_OP_GET_REL_POS,
        GGML_OP_ADD_REL_POS,

        GGML_OP_UNARY,

        GGML_OP_MAP_UNARY,
        GGML_OP_MAP_BINARY,

        GGML_OP_MAP_CUSTOM1_F32,
        GGML_OP_MAP_CUSTOM2_F32,
        GGML_OP_MAP_CUSTOM3_F32,

        GGML_OP_MAP_CUSTOM1,
        GGML_OP_MAP_CUSTOM2,
        GGML_OP_MAP_CUSTOM3,

        GGML_OP_CROSS_ENTROPY_LOSS,
        GGML_OP_CROSS_ENTROPY_LOSS_BACK,

        GGML_OP_COUNT,
    };

    enum ggml_unary_op {
        GGML_UNARY_OP_ABS,
        GGML_UNARY_OP_SGN,
        GGML_UNARY_OP_NEG,
        GGML_UNARY_OP_STEP,
        GGML_UNARY_OP_TANH,
        GGML_UNARY_OP_ELU,
        GGML_UNARY_OP_RELU,
        GGML_UNARY_OP_SIGMOID,
        GGML_UNARY_OP_GELU,
        GGML_UNARY_OP_GELU_QUICK,
        GGML_UNARY_OP_SILU,
        GGML_UNARY_OP_HARDSWISH,
        GGML_UNARY_OP_HARDSIGMOID,

        GGML_UNARY_OP_COUNT,
    };

    enum ggml_object_type {
        GGML_OBJECT_TYPE_TENSOR,
        GGML_OBJECT_TYPE_GRAPH,
        GGML_OBJECT_TYPE_WORK_BUFFER
    };

    enum ggml_log_level {
        GGML_LOG_LEVEL_ERROR = 2,
        GGML_LOG_LEVEL_WARN  = 3,
        GGML_LOG_LEVEL_INFO  = 4,
        GGML_LOG_LEVEL_DEBUG = 5
    };

    enum ggml_tensor_flag {
        GGML_TENSOR_FLAG_INPUT  = 1,
        GGML_TENSOR_FLAG_OUTPUT = 2,
        GGML_TENSOR_FLAG_PARAM  = 4,
    };

    // ggml object
    struct ggml_object {
        size_t offs;
        size_t size;

        struct ggml_object * next;

        enum ggml_object_type type;

        char padding[4];
    };

    static const size_t GGML_OBJECT_SIZE = sizeof(struct ggml_object);

    // n-dimensional tensor
    struct ggml_tensor {
        enum ggml_type         type;

        GGML_DEPRECATED(enum ggml_backend_type backend, "use the buffer type to find the storage location of the tensor");

        struct ggml_backend_buffer * buffer;

        int64_t ne[GGML_MAX_DIMS]; // number of elements
        size_t  nb[GGML_MAX_DIMS]; // stride in bytes:
                                   // nb[0] = ggml_type_size(type)
                                   // nb[1] = nb[0]   * (ne[0] / ggml_blck_size(type)) + padding
                                   // nb[i] = nb[i-1] * ne[i-1]

        // compute data
        enum ggml_op op;

        // op params - allocated as int32_t for alignment
        int32_t op_params[GGML_MAX_OP_PARAMS / sizeof(int32_t)];

        int32_t flags;

        struct ggml_tensor * grad;
        struct ggml_tensor * src[GGML_MAX_SRC];

        // source tensor and offset for views
        struct ggml_tensor * view_src;
        size_t               view_offs;

        void * data;

        char name[GGML_MAX_NAME];

        void * extra; // extra things e.g. for ggml-cuda.cu

        // char padding[4];
    };

    static const size_t GGML_TENSOR_SIZE = sizeof(struct ggml_tensor);

    // Abort callback
    // If not NULL, called before ggml computation
    // If it returns true, the computation is aborted
    typedef bool (*ggml_abort_callback)(void * data);

    // the compute plan that needs to be prepared for ggml_graph_compute()
    // since https://github.com/ggerganov/ggml/issues/287
    struct ggml_cplan {
        size_t    work_size; // size of work buffer, calculated by `ggml_graph_plan()`
        uint8_t * work_data; // work buffer, to be allocated by caller before calling to `ggml_graph_compute()`

        int n_threads;

        // abort ggml_graph_compute when true
        ggml_abort_callback abort_callback;
        void *              abort_callback_data;
    };

    enum ggml_cgraph_eval_order {
        GGML_CGRAPH_EVAL_ORDER_LEFT_TO_RIGHT = 0,
        GGML_CGRAPH_EVAL_ORDER_RIGHT_TO_LEFT,
        GGML_CGRAPH_EVAL_ORDER_COUNT
    };

    typedef uint32_t ggml_bitset_t;

    struct ggml_hash_set {
        size_t size;
        ggml_bitset_t * used;
        struct ggml_tensor ** keys;
    };

    // computation graph
    struct ggml_cgraph {
        int size;
        int n_nodes;
        int n_leafs;

        struct ggml_tensor ** nodes;
        struct ggml_tensor ** grads;
        struct ggml_tensor ** leafs;

        struct ggml_hash_set visited_hash_set;

        enum ggml_cgraph_eval_order order;
    };

    // scratch buffer
    struct ggml_scratch {
        size_t offs;
        size_t size;
        void * data;
    };

    struct ggml_init_params {
        // memory pool
        size_t mem_size;   // bytes
        void * mem_buffer; // if NULL, memory will be allocated internally
        bool   no_alloc;   // don't allocate memory for the tensor data
    };

    // numa strategies
    enum ggml_numa_strategy {
        GGML_NUMA_STRATEGY_DISABLED   = 0,
        GGML_NUMA_STRATEGY_DISTRIBUTE = 1,
        GGML_NUMA_STRATEGY_ISOLATE    = 2,
        GGML_NUMA_STRATEGY_NUMACTL    = 3,
        GGML_NUMA_STRATEGY_MIRROR     = 4,
        GGML_NUMA_STRATEGY_COUNT
    };

    //
    // GUID
    //

    // GUID types
    typedef uint8_t ggml_guid[16];
    typedef ggml_guid * ggml_guid_t;

    GGML_API bool ggml_guid_matches(ggml_guid_t guid_a, ggml_guid_t guid_b);

    // misc

    GGML_API void    ggml_time_init(void); // call this once at the beginning of the program
    GGML_API int64_t ggml_time_ms(void);
    GGML_API int64_t ggml_time_us(void);
    GGML_API int64_t ggml_cycles(void);
    GGML_API int64_t ggml_cycles_per_ms(void);

    // accepts a UTF-8 path, even on Windows
    GGML_API FILE *  ggml_fopen(const char * fname, const char * mode);

    GGML_API void    ggml_numa_init(enum ggml_numa_strategy numa); // call once for better performance on NUMA systems
    GGML_API bool    ggml_is_numa(void); // true if init detected that system has >1 NUMA node

    GGML_API void    ggml_print_object (const struct ggml_object * obj);
    GGML_API void    ggml_print_objects(const struct ggml_context * ctx);

    GGML_API GGML_CALL int64_t ggml_nelements   (const struct ggml_tensor * tensor);
    GGML_API GGML_CALL int64_t ggml_nrows       (const struct ggml_tensor * tensor);
    GGML_API GGML_CALL size_t  ggml_nbytes      (const struct ggml_tensor * tensor);
    GGML_API           size_t  ggml_nbytes_pad  (const struct ggml_tensor * tensor); // same as ggml_nbytes() but padded to GGML_MEM_ALIGN

    GGML_API GGML_CALL int64_t ggml_blck_size(enum ggml_type type);
    GGML_API GGML_CALL size_t  ggml_type_size(enum ggml_type type);             // size in bytes for all elements in a block
    GGML_API GGML_CALL size_t  ggml_row_size (enum ggml_type type, int64_t ne); // size in bytes for all elements in a row

    GGML_DEPRECATED(
    GGML_API double ggml_type_sizef(enum ggml_type type), // ggml_type_size()/ggml_blck_size() as float
    "use ggml_row_size() instead");

    GGML_API GGML_CALL const char * ggml_type_name(enum ggml_type type);
    GGML_API GGML_CALL const char * ggml_op_name  (enum ggml_op   op);
    GGML_API           const char * ggml_op_symbol(enum ggml_op   op);

    GGML_API           const char * ggml_unary_op_name(enum ggml_unary_op op);
    GGML_API GGML_CALL const char * ggml_op_desc(const struct ggml_tensor * t); // unary or op name

    GGML_API GGML_CALL size_t  ggml_element_size(const struct ggml_tensor * tensor);

    GGML_API GGML_CALL bool    ggml_is_quantized(enum ggml_type type);

    // TODO: temporary until model loading of ggml examples is refactored
    GGML_API enum ggml_type ggml_ftype_to_ggml_type(enum ggml_ftype ftype);

    GGML_API GGML_CALL bool ggml_is_transposed(const struct ggml_tensor * tensor);
    GGML_API GGML_CALL bool ggml_is_permuted  (const struct ggml_tensor * tensor);
    GGML_API GGML_CALL bool ggml_is_empty     (const struct ggml_tensor * tensor);
    GGML_API           bool ggml_is_scalar    (const struct ggml_tensor * tensor);
    GGML_API           bool ggml_is_vector    (const struct ggml_tensor * tensor);
    GGML_API           bool ggml_is_matrix    (const struct ggml_tensor * tensor);
    GGML_API           bool ggml_is_3d        (const struct ggml_tensor * tensor);
    GGML_API           int  ggml_n_dims       (const struct ggml_tensor * tensor); // returns 1 for scalars

    GGML_API GGML_CALL bool ggml_is_contiguous  (const struct ggml_tensor * tensor);
    GGML_API GGML_CALL bool ggml_is_contiguous_0(const struct ggml_tensor * tensor); // same as ggml_is_contiguous()
    GGML_API GGML_CALL bool ggml_is_contiguous_1(const struct ggml_tensor * tensor); // contiguous for dims >= 1
    GGML_API GGML_CALL bool ggml_is_contiguous_2(const struct ggml_tensor * tensor); // contiguous for dims >= 2

    GGML_API bool ggml_are_same_shape (const struct ggml_tensor * t0, const struct ggml_tensor * t1);
    GGML_API bool ggml_are_same_stride(const struct ggml_tensor * t0, const struct ggml_tensor * t1);

    GGML_API bool ggml_can_repeat(const struct ggml_tensor * t0, const struct ggml_tensor * t1);

    // use this to compute the memory overhead of a tensor
    GGML_API size_t ggml_tensor_overhead(void);

    GGML_API bool ggml_validate_row_data(enum ggml_type type, const void * data, size_t nbytes);

    // main

    GGML_API struct ggml_context * ggml_init(struct ggml_init_params params);
    GGML_API void                  ggml_free(struct ggml_context * ctx);

    GGML_API size_t  ggml_used_mem(const struct ggml_context * ctx);

    GGML_API size_t  ggml_set_scratch (struct ggml_context * ctx, struct ggml_scratch scratch);
    GGML_API bool    ggml_get_no_alloc(struct ggml_context * ctx);
    GGML_API void    ggml_set_no_alloc(struct ggml_context * ctx, bool no_alloc);

    GGML_API void *  ggml_get_mem_buffer     (const struct ggml_context * ctx);
    GGML_API size_t  ggml_get_mem_size       (const struct ggml_context * ctx);
    GGML_API size_t  ggml_get_max_tensor_size(const struct ggml_context * ctx);

    GGML_API struct ggml_tensor * ggml_new_tensor(
            struct ggml_context * ctx,
            enum   ggml_type type,
            int    n_dims,
            const int64_t *ne);

    GGML_API struct ggml_tensor * ggml_new_tensor_1d(
            struct ggml_context * ctx,
            enum   ggml_type type,
            int64_t ne0);

    GGML_API struct ggml_tensor * ggml_new_tensor_2d(
            struct ggml_context * ctx,
            enum   ggml_type type,
            int64_t ne0,
            int64_t ne1);

    GGML_API struct ggml_tensor * ggml_new_tensor_3d(
            struct ggml_context * ctx,
            enum   ggml_type type,
            int64_t ne0,
            int64_t ne1,
            int64_t ne2);

    GGML_API struct ggml_tensor * ggml_new_tensor_4d(
            struct ggml_context * ctx,
            enum   ggml_type type,
            int64_t ne0,
            int64_t ne1,
            int64_t ne2,
            int64_t ne3);

    GGML_API struct ggml_tensor * ggml_new_i32(struct ggml_context * ctx, int32_t value);
    GGML_API struct ggml_tensor * ggml_new_f32(struct ggml_context * ctx, float value);

    GGML_API struct ggml_tensor * ggml_dup_tensor (struct ggml_context * ctx, const struct ggml_tensor * src);
    GGML_API struct ggml_tensor * ggml_view_tensor(struct ggml_context * ctx, struct ggml_tensor * src);

    // Context tensor enumeration and lookup
    GGML_API struct ggml_tensor * ggml_get_first_tensor(const struct ggml_context * ctx);
    GGML_API struct ggml_tensor * ggml_get_next_tensor (const struct ggml_context * ctx, struct ggml_tensor * tensor);
    GGML_API struct ggml_tensor * ggml_get_tensor(struct ggml_context * ctx, const char * name);

    GGML_API struct ggml_tensor * ggml_set_zero(struct ggml_tensor * tensor);
    GGML_API struct ggml_tensor * ggml_set_i32 (struct ggml_tensor * tensor, int32_t value);
    GGML_API struct ggml_tensor * ggml_set_f32 (struct ggml_tensor * tensor, float value);

    // Converts a flat index into coordinates
    GGML_API void    ggml_unravel_index(const struct ggml_tensor * tensor, int64_t i, int64_t * i0, int64_t * i1, int64_t * i2, int64_t * i3);

    GGML_API int32_t ggml_get_i32_1d(const struct ggml_tensor * tensor, int i);
    GGML_API void    ggml_set_i32_1d(const struct ggml_tensor * tensor, int i, int32_t value);

    GGML_API int32_t ggml_get_i32_nd(const struct ggml_tensor * tensor, int i0, int i1, int i2, int i3);
    GGML_API void    ggml_set_i32_nd(const struct ggml_tensor * tensor, int i0, int i1, int i2, int i3, int32_t value);

    GGML_API float   ggml_get_f32_1d(const struct ggml_tensor * tensor, int i);
    GGML_API void    ggml_set_f32_1d(const struct ggml_tensor * tensor, int i, float value);

    GGML_API float   ggml_get_f32_nd(const struct ggml_tensor * tensor, int i0, int i1, int i2, int i3);
    GGML_API void    ggml_set_f32_nd(const struct ggml_tensor * tensor, int i0, int i1, int i2, int i3, float value);

    GGML_API void *  ggml_get_data    (const struct ggml_tensor * tensor);
    GGML_API float * ggml_get_data_f32(const struct ggml_tensor * tensor);

    GGML_API GGML_CALL enum ggml_unary_op ggml_get_unary_op(const struct ggml_tensor * tensor);

    GGML_API const char *         ggml_get_name   (const struct ggml_tensor * tensor);
    GGML_API struct ggml_tensor * ggml_set_name   (      struct ggml_tensor * tensor, const char * name);
    GGML_ATTRIBUTE_FORMAT(2, 3)
    GGML_API struct ggml_tensor * ggml_format_name(      struct ggml_tensor * tensor, const char * fmt, ...);

    //
    // operations on tensors with backpropagation
    //

    GGML_API struct ggml_tensor * ggml_dup(
            struct ggml_context * ctx,
            struct ggml_tensor  * a);

    // in-place, returns view(a)
    GGML_API struct ggml_tensor * ggml_dup_inplace(
            struct ggml_context * ctx,
            struct ggml_tensor  * a);

    GGML_API struct ggml_tensor * ggml_add(
            struct ggml_context * ctx,
            struct ggml_tensor  * a,
            struct ggml_tensor  * b);

    GGML_API struct ggml_tensor * ggml_add_inplace(
            struct ggml_context * ctx,
            struct ggml_tensor  * a,
            struct ggml_tensor  * b);

    GGML_API struct ggml_tensor * ggml_add_cast(
            struct ggml_context * ctx,
            struct ggml_tensor  * a,
            struct ggml_tensor  * b,
            enum   ggml_type      type);

    GGML_API struct ggml_tensor * ggml_add1(
            struct ggml_context * ctx,
            struct ggml_tensor  * a,
            struct ggml_tensor  * b);

    GGML_API struct ggml_tensor * ggml_add1_inplace(
            struct ggml_context * ctx,
            struct ggml_tensor  * a,
            struct ggml_tensor  * b);

    // dst = a
    // view(dst, nb1, nb2, nb3, offset) += b
    // return dst
    GGML_API struct ggml_tensor * ggml_acc(
            struct ggml_context * ctx,
            struct ggml_tensor  * a,
            struct ggml_tensor  * b,
            size_t                nb1,
            size_t                nb2,
            size_t                nb3,
            size_t                offset);

    GGML_API struct ggml_tensor * ggml_acc_inplace(
            struct ggml_context * ctx,
            struct ggml_tensor  * a,
            struct ggml_tensor  * b,
            size_t                nb1,
            size_t                nb2,
            size_t                nb3,
            size_t                offset);

    GGML_API struct ggml_tensor * ggml_sub(
            struct ggml_context * ctx,
            struct ggml_tensor  * a,
            struct ggml_tensor  * b);

    GGML_API struct ggml_tensor * ggml_sub_inplace(
            struct ggml_context * ctx,
            struct ggml_tensor  * a,
            struct ggml_tensor  * b);

    GGML_API struct ggml_tensor * ggml_mul(
            struct ggml_context * ctx,
            struct ggml_tensor  * a,
            struct ggml_tensor  * b);

    GGML_API struct ggml_tensor * ggml_mul_inplace(
            struct ggml_context * ctx,
            struct ggml_tensor  * a,
            struct ggml_tensor  * b);

    GGML_API struct ggml_tensor * ggml_div(
            struct ggml_context * ctx,
            struct ggml_tensor  * a,
            struct ggml_tensor  * b);

    GGML_API struct ggml_tensor * ggml_div_inplace(
            struct ggml_context * ctx,
            struct ggml_tensor  * a,
            struct ggml_tensor  * b);

    GGML_API struct ggml_tensor * ggml_sqr(
            struct ggml_context * ctx,
            struct ggml_tensor  * a);

    GGML_API struct ggml_tensor * ggml_sqr_inplace(
            struct ggml_context * ctx,
            struct ggml_tensor  * a);

    GGML_API struct ggml_tensor * ggml_sqrt(
            struct ggml_context * ctx,
            struct ggml_tensor  * a);

    GGML_API struct ggml_tensor * ggml_sqrt_inplace(
            struct ggml_context * ctx,
            struct ggml_tensor  * a);

    GGML_API struct ggml_tensor * ggml_log(
            struct ggml_context * ctx,
            struct ggml_tensor  * a);

    GGML_API struct ggml_tensor * ggml_log_inplace(
            struct ggml_context * ctx,
            struct ggml_tensor  * a);

    // return scalar
    GGML_API struct ggml_tensor * ggml_sum(
            struct ggml_context * ctx,
            struct ggml_tensor  * a);

    // sums along rows, with input shape [a,b,c,d] return shape [1,b,c,d]
    GGML_API struct ggml_tensor * ggml_sum_rows(
            struct ggml_context * ctx,
            struct ggml_tensor  * a);

    // mean along rows
    GGML_API struct ggml_tensor * ggml_mean(
            struct ggml_context * ctx,
            struct ggml_tensor  * a);

    // argmax along rows
    GGML_API struct ggml_tensor * ggml_argmax(
            struct ggml_context * ctx,
            struct ggml_tensor  * a);

    // if a is the same shape as b, and a is not parameter, return a
    // otherwise, return a new tensor: repeat(a) to fit in b
    GGML_API struct ggml_tensor * ggml_repeat(
            struct ggml_context * ctx,
            struct ggml_tensor  * a,
            struct ggml_tensor  * b);

    // sums repetitions in a into shape of b
    GGML_API struct ggml_tensor * ggml_repeat_back(
            struct ggml_context * ctx,
            struct ggml_tensor  * a,
            struct ggml_tensor  * b);

    // concat a and b along dim
    // used in stable-diffusion
    GGML_API struct ggml_tensor * ggml_concat(
            struct ggml_context * ctx,
            struct ggml_tensor  * a,
            struct ggml_tensor  * b,
            int                   dim);

    GGML_API struct ggml_tensor * ggml_abs(
            struct ggml_context * ctx,
            struct ggml_tensor  * a);

    GGML_API struct ggml_tensor * ggml_abs_inplace(
            struct ggml_context * ctx,
            struct ggml_tensor  * a);

    GGML_API struct ggml_tensor * ggml_sgn(
            struct ggml_context * ctx,
            struct ggml_tensor  * a);

    GGML_API struct ggml_tensor * ggml_sgn_inplace(
            struct ggml_context * ctx,
            struct ggml_tensor  * a);

    GGML_API struct ggml_tensor * ggml_neg(
            struct ggml_context * ctx,
            struct ggml_tensor  * a);

    GGML_API struct ggml_tensor * ggml_neg_inplace(
            struct ggml_context * ctx,
            struct ggml_tensor  * a);

    GGML_API struct ggml_tensor * ggml_step(
            struct ggml_context * ctx,
            struct ggml_tensor  * a);

    GGML_API struct ggml_tensor * ggml_step_inplace(
            struct ggml_context * ctx,
            struct ggml_tensor  * a);

    GGML_API struct ggml_tensor * ggml_tanh(
            struct ggml_context * ctx,
            struct ggml_tensor  * a);

    GGML_API struct ggml_tensor * ggml_tanh_inplace(
            struct ggml_context * ctx,
            struct ggml_tensor  * a);

    GGML_API struct ggml_tensor * ggml_elu(
            struct ggml_context * ctx,
            struct ggml_tensor  * a);

    GGML_API struct ggml_tensor * ggml_elu_inplace(
            struct ggml_context * ctx,
            struct ggml_tensor  * a);

    GGML_API struct ggml_tensor * ggml_relu(
            struct ggml_context * ctx,
            struct ggml_tensor  * a);

    GGML_API struct ggml_tensor * ggml_leaky_relu(
            struct ggml_context * ctx,
            struct ggml_tensor  * a, float negative_slope, bool inplace);

    GGML_API struct ggml_tensor * ggml_relu_inplace(
            struct ggml_context * ctx,
            struct ggml_tensor  * a);

    GGML_API struct ggml_tensor * ggml_sigmoid(
            struct ggml_context * ctx,
            struct ggml_tensor  * a);

    GGML_API struct ggml_tensor * ggml_sigmoid_inplace(
            struct ggml_context * ctx,
            struct ggml_tensor  * a);

    GGML_API struct ggml_tensor * ggml_gelu(
            struct ggml_context * ctx,
            struct ggml_tensor  * a);

    GGML_API struct ggml_tensor * ggml_gelu_inplace(
            struct ggml_context * ctx,
            struct ggml_tensor  * a);

    GGML_API struct ggml_tensor * ggml_gelu_quick(
            struct ggml_context * ctx,
            struct ggml_tensor  * a);

    GGML_API struct ggml_tensor * ggml_gelu_quick_inplace(
            struct ggml_context * ctx,
            struct ggml_tensor  * a);

    GGML_API struct ggml_tensor * ggml_silu(
            struct ggml_context * ctx,
            struct ggml_tensor  * a);

    GGML_API struct ggml_tensor * ggml_silu_inplace(
            struct ggml_context * ctx,
            struct ggml_tensor  * a);

    // a - x
    // b - dy
    GGML_API struct ggml_tensor * ggml_silu_back(
            struct ggml_context * ctx,
            struct ggml_tensor  * a,
            struct ggml_tensor  * b);

    // hardswish(x) = x * relu6(x + 3) / 6
    GGML_API struct ggml_tensor * ggml_hardswish(
            struct ggml_context * ctx,
            struct ggml_tensor  * a);

    // hardsigmoid(x) = relu6(x + 3) / 6
    GGML_API struct ggml_tensor * ggml_hardsigmoid(
            struct ggml_context * ctx,
            struct ggml_tensor  * a);

    // normalize along rows
    GGML_API struct ggml_tensor * ggml_norm(
            struct ggml_context * ctx,
            struct ggml_tensor  * a,
            float                 eps);

    GGML_API struct ggml_tensor * ggml_norm_inplace(
            struct ggml_context * ctx,
            struct ggml_tensor  * a,
            float                 eps);

    GGML_API struct ggml_tensor * ggml_rms_norm(
            struct ggml_context * ctx,
            struct ggml_tensor  * a,
            float                 eps);

    GGML_API struct ggml_tensor * ggml_rms_norm_inplace(
            struct ggml_context * ctx,
            struct ggml_tensor  * a,
            float                 eps);

    // group normalize along ne0*ne1*n_groups
    // used in stable-diffusion
    // TODO: eps is hardcoded to 1e-6 for now
    GGML_API struct ggml_tensor * ggml_group_norm(
            struct ggml_context * ctx,
            struct ggml_tensor  * a,
            int                   n_groups);

    GGML_API struct ggml_tensor * ggml_group_norm_inplace(
            struct ggml_context * ctx,
            struct ggml_tensor  * a,
            int                   n_groups);

    // a - x
    // b - dy
    GGML_API struct ggml_tensor * ggml_rms_norm_back(
            struct ggml_context * ctx,
            struct ggml_tensor  * a,
            struct ggml_tensor  * b,
            float                 eps);

    // A: k columns, n rows => [ne03, ne02, n, k]
    // B: k columns, m rows  (i.e. we transpose it internally) => [ne03 * x, ne02 * y, m, k]
    // result is n columns, m rows => [ne03 * x, ne02 * y, m, n]
    GGML_API struct ggml_tensor * ggml_mul_mat(
            struct ggml_context * ctx,
            struct ggml_tensor  * a,
            struct ggml_tensor  * b);

    // change the precision of a matrix multiplication
    // set to GGML_PREC_F32 for higher precision (useful for phi-2)
    GGML_API void ggml_mul_mat_set_prec(
            struct ggml_tensor * a,
            enum ggml_prec       prec);

    // indirect matrix multiplication
    GGML_API struct ggml_tensor * ggml_mul_mat_id(
            struct ggml_context * ctx,
            struct ggml_tensor  * as,
            struct ggml_tensor  * b,
            struct ggml_tensor  * ids);

    // A: m columns, n rows,
    // B: p columns, n rows,
    // result is m columns, p rows
    GGML_API struct ggml_tensor * ggml_out_prod(
            struct ggml_context * ctx,
            struct ggml_tensor  * a,
            struct ggml_tensor  * b);

    //
    // operations on tensors without backpropagation
    //

    GGML_API struct ggml_tensor * ggml_scale(
            struct ggml_context * ctx,
            struct ggml_tensor  * a,
            float                 s);

    // in-place, returns view(a)
    GGML_API struct ggml_tensor * ggml_scale_inplace(
            struct ggml_context * ctx,
            struct ggml_tensor  * a,
            float                 s);

    // b -> view(a,offset,nb1,nb2,3), return modified a
    GGML_API struct ggml_tensor * ggml_set(
            struct ggml_context * ctx,
            struct ggml_tensor  * a,
            struct ggml_tensor  * b,
            size_t                nb1,
            size_t                nb2,
            size_t                nb3,
            size_t                offset);

    // b -> view(a,offset,nb1,nb2,3), return view(a)
    GGML_API struct ggml_tensor * ggml_set_inplace(
            struct ggml_context * ctx,
            struct ggml_tensor  * a,
            struct ggml_tensor  * b,
            size_t                nb1,
            size_t                nb2,
            size_t                nb3,
            size_t                offset);

    GGML_API struct ggml_tensor * ggml_set_1d(
            struct ggml_context * ctx,
            struct ggml_tensor  * a,
            struct ggml_tensor  * b,
            size_t                offset);

    GGML_API struct ggml_tensor * ggml_set_1d_inplace(
            struct ggml_context * ctx,
            struct ggml_tensor  * a,
            struct ggml_tensor  * b,
            size_t                offset);

    // b -> view(a,offset,nb1,nb2,3), return modified a
    GGML_API struct ggml_tensor * ggml_set_2d(
            struct ggml_context * ctx,
            struct ggml_tensor  * a,
            struct ggml_tensor  * b,
            size_t                nb1,
            size_t                offset);

    // b -> view(a,offset,nb1,nb2,3), return view(a)
    GGML_API struct ggml_tensor * ggml_set_2d_inplace(
            struct ggml_context * ctx,
            struct ggml_tensor  * a,
            struct ggml_tensor  * b,
            size_t                nb1,
            size_t                offset);

    // a -> b, return view(b)
    GGML_API struct ggml_tensor * ggml_cpy(
            struct ggml_context * ctx,
            struct ggml_tensor  * a,
            struct ggml_tensor  * b);

    GGML_API struct ggml_tensor * ggml_cast(
            struct ggml_context * ctx,
            struct ggml_tensor  * a,
            enum   ggml_type      type);

    // make contiguous
    GGML_API struct ggml_tensor * ggml_cont(
            struct ggml_context * ctx,
            struct ggml_tensor  * a);

    // make contiguous, with new shape
    GGML_API struct ggml_tensor * ggml_cont_1d(
            struct ggml_context * ctx,
            struct ggml_tensor  * a,
            int64_t               ne0);

    GGML_API struct ggml_tensor * ggml_cont_2d(
            struct ggml_context * ctx,
            struct ggml_tensor  * a,
            int64_t               ne0,
            int64_t               ne1);

    GGML_API struct ggml_tensor * ggml_cont_3d(
            struct ggml_context * ctx,
            struct ggml_tensor  * a,
            int64_t               ne0,
            int64_t               ne1,
            int64_t               ne2);

    GGML_API struct ggml_tensor * ggml_cont_4d(
            struct ggml_context * ctx,
            struct ggml_tensor  * a,
            int64_t               ne0,
            int64_t               ne1,
            int64_t               ne2,
            int64_t               ne3);

    // return view(a), b specifies the new shape
    // TODO: when we start computing gradient, make a copy instead of view
    GGML_API struct ggml_tensor * ggml_reshape(
            struct ggml_context * ctx,
            struct ggml_tensor  * a,
            struct ggml_tensor  * b);

    // return view(a)
    // TODO: when we start computing gradient, make a copy instead of view
    GGML_API struct ggml_tensor * ggml_reshape_1d(
            struct ggml_context * ctx,
            struct ggml_tensor  * a,
            int64_t               ne0);

    GGML_API struct ggml_tensor * ggml_reshape_2d(
            struct ggml_context * ctx,
            struct ggml_tensor  * a,
            int64_t               ne0,
            int64_t               ne1);

    // return view(a)
    // TODO: when we start computing gradient, make a copy instead of view
    GGML_API struct ggml_tensor * ggml_reshape_3d(
            struct ggml_context * ctx,
            struct ggml_tensor  * a,
            int64_t               ne0,
            int64_t               ne1,
            int64_t               ne2);

    GGML_API struct ggml_tensor * ggml_reshape_4d(
            struct ggml_context * ctx,
            struct ggml_tensor  * a,
            int64_t               ne0,
            int64_t               ne1,
            int64_t               ne2,
            int64_t               ne3);

    // offset in bytes
    GGML_API struct ggml_tensor * ggml_view_1d(
            struct ggml_context * ctx,
            struct ggml_tensor  * a,
            int64_t               ne0,
            size_t                offset);

    GGML_API struct ggml_tensor * ggml_view_2d(
            struct ggml_context * ctx,
            struct ggml_tensor  * a,
            int64_t               ne0,
            int64_t               ne1,
            size_t                nb1, // row stride in bytes
            size_t                offset);

    GGML_API struct ggml_tensor * ggml_view_3d(
            struct ggml_context * ctx,
            struct ggml_tensor  * a,
            int64_t               ne0,
            int64_t               ne1,
            int64_t               ne2,
            size_t                nb1, // row   stride in bytes
            size_t                nb2, // slice stride in bytes
            size_t                offset);

    GGML_API struct ggml_tensor * ggml_view_4d(
            struct ggml_context * ctx,
            struct ggml_tensor  * a,
            int64_t               ne0,
            int64_t               ne1,
            int64_t               ne2,
            int64_t               ne3,
            size_t                nb1, // row   stride in bytes
            size_t                nb2, // slice stride in bytes
            size_t                nb3,
            size_t                offset);

    GGML_API struct ggml_tensor * ggml_permute(
            struct ggml_context * ctx,
            struct ggml_tensor  * a,
            int                   axis0,
            int                   axis1,
            int                   axis2,
            int                   axis3);

    // alias for ggml_permute(ctx, a, 1, 0, 2, 3)
    GGML_API struct ggml_tensor * ggml_transpose(
            struct ggml_context * ctx,
            struct ggml_tensor  * a);

    // supports 3D: a->ne[2] == b->ne[1]
    GGML_API struct ggml_tensor * ggml_get_rows(
            struct ggml_context * ctx,
            struct ggml_tensor  * a,
            struct ggml_tensor  * b);

    GGML_API struct ggml_tensor * ggml_get_rows_back(
            struct ggml_context * ctx,
            struct ggml_tensor  * a,
            struct ggml_tensor  * b,
            struct ggml_tensor  * c);

    GGML_API struct ggml_tensor * ggml_diag(
        struct ggml_context     * ctx,
        struct ggml_tensor      * a);

    // set elements above the diagonal to -INF
    GGML_API struct ggml_tensor * ggml_diag_mask_inf(
            struct ggml_context * ctx,
            struct ggml_tensor  * a,
            int                   n_past);

    // in-place, returns view(a)
    GGML_API struct ggml_tensor * ggml_diag_mask_inf_inplace(
            struct ggml_context * ctx,
            struct ggml_tensor  * a,
            int                   n_past);

    // set elements above the diagonal to 0
    GGML_API struct ggml_tensor * ggml_diag_mask_zero(
            struct ggml_context * ctx,
            struct ggml_tensor  * a,
            int                   n_past);

    // in-place, returns view(a)
    GGML_API struct ggml_tensor * ggml_diag_mask_zero_inplace(
            struct ggml_context * ctx,
            struct ggml_tensor  * a,
            int                   n_past);

    GGML_API struct ggml_tensor * ggml_soft_max(
            struct ggml_context * ctx,
            struct ggml_tensor  * a);

    // in-place, returns view(a)
    GGML_API struct ggml_tensor * ggml_soft_max_inplace(
            struct ggml_context * ctx,
            struct ggml_tensor  * a);

    // fused soft_max(a*scale + mask*(ALiBi slope))
    // mask is optional
    // max_bias = 0.0f for no ALiBi
    GGML_API struct ggml_tensor * ggml_soft_max_ext(
            struct ggml_context * ctx,
            struct ggml_tensor  * a,
            struct ggml_tensor  * mask,
            float                 scale,
            float                 max_bias);

    GGML_API struct ggml_tensor * ggml_soft_max_back(
            struct ggml_context * ctx,
            struct ggml_tensor  * a,
            struct ggml_tensor  * b);

    // in-place, returns view(a)
    GGML_API struct ggml_tensor * ggml_soft_max_back_inplace(
            struct ggml_context * ctx,
            struct ggml_tensor  * a,
            struct ggml_tensor  * b);

    // rotary position embedding
    // if mode & 1 == 1, skip n_past elements (NOT SUPPORTED)
    // if mode & 2 == 1, GPT-NeoX style
    //
    // b is an int32 vector with size a->ne[2], it contains the positions
    // c is freq factors (e.g. phi3-128k), (optional)
    GGML_API struct ggml_tensor * ggml_rope(
            struct ggml_context * ctx,
            struct ggml_tensor  * a,
            struct ggml_tensor  * b,
            int                   n_dims,
            int                   mode);

    // in-place, returns view(a)
    GGML_API struct ggml_tensor * ggml_rope_inplace(
            struct ggml_context * ctx,
            struct ggml_tensor  * a,
            struct ggml_tensor  * b,
            int                   n_dims,
            int                   mode);

    // custom RoPE
    GGML_API struct ggml_tensor * ggml_rope_ext(
            struct ggml_context * ctx,
            struct ggml_tensor  * a,
            struct ggml_tensor  * b,
            struct ggml_tensor  * c,
            int                   n_dims,
            int                   mode,
            int                   n_ctx_orig,
            float                 freq_base,
            float                 freq_scale,
            float                 ext_factor,
            float                 attn_factor,
            float                 beta_fast,
            float                 beta_slow);

    // in-place, returns view(a)
    GGML_API struct ggml_tensor * ggml_rope_ext_inplace(
            struct ggml_context * ctx,
            struct ggml_tensor  * a,
            struct ggml_tensor  * b,
            struct ggml_tensor  * c,
            int                   n_dims,
            int                   mode,
            int                   n_ctx_orig,
            float                 freq_base,
            float                 freq_scale,
            float                 ext_factor,
            float                 attn_factor,
            float                 beta_fast,
            float                 beta_slow);

    GGML_DEPRECATED(GGML_API struct ggml_tensor * ggml_rope_custom(
            struct ggml_context * ctx,
            struct ggml_tensor  * a,
            struct ggml_tensor  * b,
            int                   n_dims,
            int                   mode,
            int                   n_ctx_orig,
            float                 freq_base,
            float                 freq_scale,
            float                 ext_factor,
            float                 attn_factor,
            float                 beta_fast,
            float                 beta_slow),
        "use ggml_rope_ext instead");

    GGML_DEPRECATED(GGML_API struct ggml_tensor * ggml_rope_custom_inplace(
            struct ggml_context * ctx,
            struct ggml_tensor  * a,
            struct ggml_tensor  * b,
            int                   n_dims,
            int                   mode,
            int                   n_ctx_orig,
            float                 freq_base,
            float                 freq_scale,
            float                 ext_factor,
            float                 attn_factor,
            float                 beta_fast,
            float                 beta_slow),
        "use ggml_rope_ext_inplace instead");

    // compute correction dims for YaRN RoPE scaling
    GGML_CALL void ggml_rope_yarn_corr_dims(
        int n_dims, int n_ctx_orig, float freq_base, float beta_fast, float beta_slow, float dims[2]);

    // rotary position embedding backward, i.e compute dx from dy
    // a - dy
    GGML_API struct ggml_tensor * ggml_rope_back(
            struct ggml_context * ctx,
            struct ggml_tensor  * a,
            struct ggml_tensor  * b,
            struct ggml_tensor  * c,
            int                   n_dims,
            int                   mode,
            int                   n_ctx_orig,
            float                 freq_base,
            float                 freq_scale,
            float                 ext_factor,
            float                 attn_factor,
            float                 beta_fast,
            float                 beta_slow);

    // clamp
    // in-place, returns view(a)
    GGML_API struct ggml_tensor * ggml_clamp(
            struct ggml_context * ctx,
            struct ggml_tensor  * a,
            float                 min,
            float                 max);

    GGML_API struct ggml_tensor * ggml_im2col(
            struct ggml_context * ctx,
            struct ggml_tensor  * a,
            struct ggml_tensor  * b,
            int                  s0,
            int                  s1,
            int                  p0,
            int                  p1,
            int                  d0,
            int                  d1,
            bool                 is_2D,
            enum ggml_type       dst_type);

    GGML_API struct ggml_tensor * ggml_conv_depthwise_2d(
            struct ggml_context * ctx,
            struct ggml_tensor  * a,
            struct ggml_tensor  * b,
            int                  s0,
            int                  s1,
            int                  p0,
            int                  p1,
            int                  d0,
            int                  d1);

    GGML_API struct ggml_tensor * ggml_conv_1d(
            struct ggml_context * ctx,
            struct ggml_tensor  * a,
            struct ggml_tensor  * b,
            int                   s0,  // stride
            int                   p0,  // padding
            int                   d0); // dilation

    // conv_1d with padding = half
    // alias for ggml_conv_1d(a, b, s, a->ne[0]/2, d)
    GGML_API struct ggml_tensor* ggml_conv_1d_ph(
            struct ggml_context * ctx,
            struct ggml_tensor  * a,
            struct ggml_tensor  * b,
            int                   s,
            int                   d);

    GGML_API struct ggml_tensor * ggml_conv_transpose_1d(
            struct ggml_context * ctx,
            struct ggml_tensor  * a,
            struct ggml_tensor  * b,
            int                   s0,
            int                   p0,
            int                   d0);

    GGML_API struct ggml_tensor * ggml_conv_2d(
            struct ggml_context * ctx,
            struct ggml_tensor  * a,
            struct ggml_tensor  * b,
            int                   s0,
            int                   s1,
            int                   p0,
            int                   p1,
            int                   d0,
            int                   d1);


    // kernel size is a->ne[0] x a->ne[1]
    // stride is equal to kernel size
    // padding is zero
    // example:
    // a:     16   16    3  768
    // b:   1024 1024    3    1
    // res:   64   64  768    1
    // used in sam
    GGML_API struct ggml_tensor * ggml_conv_2d_sk_p0(
            struct ggml_context * ctx,
            struct ggml_tensor  * a,
            struct ggml_tensor  * b);

    // kernel size is a->ne[0] x a->ne[1]
    // stride is 1
    // padding is half
    // example:
    // a:      3    3    256  256
    // b:     64   64    256    1
    // res:   64   64    256    1
    // used in sam
    GGML_API struct ggml_tensor * ggml_conv_2d_s1_ph(
            struct ggml_context * ctx,
            struct ggml_tensor  * a,
            struct ggml_tensor  * b);

    GGML_API struct ggml_tensor * ggml_conv_transpose_2d_p0(
            struct ggml_context * ctx,
            struct ggml_tensor  * a,
            struct ggml_tensor  * b,
            int                   stride);

    enum ggml_op_pool {
        GGML_OP_POOL_MAX,
        GGML_OP_POOL_AVG,
        GGML_OP_POOL_COUNT,
    };

    GGML_API struct ggml_tensor * ggml_pool_1d(
            struct ggml_context * ctx,
            struct ggml_tensor  * a,
            enum ggml_op_pool     op,
            int                   k0, // kernel size
            int                   s0, // stride
            int                   p0); // padding

    // the result will have 2*p0 padding for the first dimension
    // and 2*p1 padding for the second dimension
    GGML_API struct ggml_tensor * ggml_pool_2d(
            struct ggml_context * ctx,
            struct ggml_tensor  * a,
            enum ggml_op_pool     op,
            int                   k0,
            int                   k1,
            int                   s0,
            int                   s1,
            float                 p0,
            float                 p1);

    // nearest interpolate
    // multiplies ne0 and ne1 by scale factor
    // used in stable-diffusion
    GGML_API struct ggml_tensor * ggml_upscale(
            struct ggml_context * ctx,
            struct ggml_tensor  * a,
            int                   scale_factor);

    // nearest interpolate
    // nearest interpolate to specified dimensions
    // used in tortoise.cpp
    GGML_API struct ggml_tensor * ggml_upscale_ext(
            struct ggml_context * ctx,
            struct ggml_tensor  * a,
            int                   ne0,
            int                   ne1,
            int                   ne2,
            int                   ne3);

    // pad each dimension with zeros: [x, ..., x] -> [x, ..., x, 0, ..., 0]
    GGML_API struct ggml_tensor * ggml_pad(
            struct ggml_context * ctx,
            struct ggml_tensor  * a,
            int                  p0,
            int                  p1,
            int                  p2,
            int                  p3);

    // Ref: https://github.com/CompVis/stable-diffusion/blob/main/ldm/modules/diffusionmodules/util.py#L151
    // timesteps: [N,]
    // return: [N, dim]
    GGML_API struct ggml_tensor * ggml_timestep_embedding(
            struct ggml_context * ctx,
            struct ggml_tensor  * timesteps,
            int                   dim,
            int                   max_period);

    // sort rows
    enum ggml_sort_order {
        GGML_SORT_ORDER_ASC,
        GGML_SORT_ORDER_DESC,
    };

    GGML_API struct ggml_tensor * ggml_argsort(
            struct ggml_context * ctx,
            struct ggml_tensor  * a,
            enum ggml_sort_order  order);

    GGML_API struct ggml_tensor * ggml_arange(
            struct ggml_context * ctx,
            float                 start,
            float                 stop,
            float                 step);

    // top k elements per row
    GGML_API struct ggml_tensor * ggml_top_k(
            struct ggml_context * ctx,
            struct ggml_tensor  * a,
            int                   k);

#define GGML_KQ_MASK_PAD 32

    // q:    [n_embd, n_batch,     n_head,    1]
    // k:    [n_embd, n_kv,        n_head_kv, 1]
    // v:    [n_embd, n_kv,        n_head_kv, 1] !! not transposed !!
    // mask: [n_kv,   n_batch_pad, 1,         1] !! n_batch_pad = GGML_PAD(n_batch, GGML_KQ_MASK_PAD) !!
    // res:  [n_embd, n_head,      n_batch,   1] !! permuted !!
    GGML_API struct ggml_tensor * ggml_flash_attn_ext(
            struct ggml_context * ctx,
            struct ggml_tensor  * q,
            struct ggml_tensor  * k,
            struct ggml_tensor  * v,
            struct ggml_tensor  * mask,
            float                 scale,
            float                 max_bias);

    GGML_API void ggml_flash_attn_ext_set_prec(
            struct ggml_tensor * a,
            enum ggml_prec       prec);

    // TODO: needs to be adapted to ggml_flash_attn_ext
    GGML_API struct ggml_tensor * ggml_flash_attn_back(
           struct ggml_context * ctx,
           struct ggml_tensor  * q,
           struct ggml_tensor  * k,
           struct ggml_tensor  * v,
           struct ggml_tensor  * d,
           bool                  masked);

    GGML_API struct ggml_tensor * ggml_ssm_conv(
            struct ggml_context * ctx,
            struct ggml_tensor  * s,
            struct ggml_tensor  * x,
            struct ggml_tensor  * c,
            struct ggml_tensor  * sq);

    GGML_API struct ggml_tensor * ggml_ssm_scan(
            struct ggml_context * ctx,
            struct ggml_tensor  * s,
            struct ggml_tensor  * x,
            struct ggml_tensor  * dt,
            struct ggml_tensor  * A,
            struct ggml_tensor  * B,
            struct ggml_tensor  * C,
            struct ggml_tensor  * sq);

    // partition into non-overlapping windows with padding if needed
    // example:
    // a:   768   64   64    1
    // w:    14
    // res: 768   14   14    25
    // used in sam
    GGML_API struct ggml_tensor * ggml_win_part(
            struct ggml_context * ctx,
            struct ggml_tensor  * a,
            int                   w);

    // reverse of ggml_win_part
    // used in sam
    GGML_API struct ggml_tensor * ggml_win_unpart(
            struct ggml_context * ctx,
            struct ggml_tensor  * a,
            int                   w0,
            int                   h0,
            int                   w);

    GGML_API struct ggml_tensor * ggml_unary(
            struct ggml_context * ctx,
             struct ggml_tensor * a,
             enum ggml_unary_op op);

    GGML_API struct ggml_tensor * ggml_unary_inplace(
        struct ggml_context * ctx,
        struct ggml_tensor  * a,
        enum ggml_unary_op op);

    // used in sam
    GGML_API struct ggml_tensor * ggml_get_rel_pos(
            struct ggml_context * ctx,
            struct ggml_tensor  * a,
            int                   qh,
            int                   kh);

    // used in sam
    GGML_API struct ggml_tensor * ggml_add_rel_pos(
            struct ggml_context * ctx,
            struct ggml_tensor  * a,
            struct ggml_tensor  * pw,
            struct ggml_tensor  * ph);

    GGML_API struct ggml_tensor * ggml_add_rel_pos_inplace(
            struct ggml_context * ctx,
            struct ggml_tensor  * a,
            struct ggml_tensor  * pw,
            struct ggml_tensor  * ph);

    // custom operators

    typedef void (*ggml_unary_op_f32_t) (const int, float *, const float *);
    typedef void (*ggml_binary_op_f32_t)(const int, float *, const float *, const float *);

    typedef void (*ggml_custom1_op_f32_t)(struct ggml_tensor *, const struct ggml_tensor *);
    typedef void (*ggml_custom2_op_f32_t)(struct ggml_tensor *, const struct ggml_tensor *, const struct ggml_tensor *);
    typedef void (*ggml_custom3_op_f32_t)(struct ggml_tensor *, const struct ggml_tensor *, const struct ggml_tensor *, const struct ggml_tensor *);

    GGML_DEPRECATED(GGML_API struct ggml_tensor * ggml_map_unary_f32(
            struct ggml_context        * ctx,
            struct ggml_tensor         * a,
                   ggml_unary_op_f32_t   fun),
        "use ggml_map_custom1 instead");

    GGML_DEPRECATED(GGML_API struct ggml_tensor * ggml_map_unary_inplace_f32(
            struct ggml_context        * ctx,
            struct ggml_tensor         * a,
                   ggml_unary_op_f32_t   fun),
        "use ggml_map_custom1_inplace instead");

    GGML_DEPRECATED(GGML_API struct ggml_tensor * ggml_map_binary_f32(
            struct ggml_context         * ctx,
            struct ggml_tensor          * a,
            struct ggml_tensor          * b,
                   ggml_binary_op_f32_t   fun),
        "use ggml_map_custom2 instead");

    GGML_DEPRECATED(GGML_API struct ggml_tensor * ggml_map_binary_inplace_f32(
            struct ggml_context         * ctx,
            struct ggml_tensor          * a,
            struct ggml_tensor          * b,
                   ggml_binary_op_f32_t   fun),
        "use ggml_map_custom2_inplace instead");

    GGML_DEPRECATED(GGML_API struct ggml_tensor * ggml_map_custom1_f32(
            struct ggml_context          * ctx,
            struct ggml_tensor           * a,
                   ggml_custom1_op_f32_t   fun),
        "use ggml_map_custom1 instead");

    GGML_DEPRECATED(GGML_API struct ggml_tensor * ggml_map_custom1_inplace_f32(
            struct ggml_context          * ctx,
            struct ggml_tensor           * a,
                   ggml_custom1_op_f32_t   fun),
        "use ggml_map_custom1_inplace instead");

    GGML_DEPRECATED(GGML_API struct ggml_tensor * ggml_map_custom2_f32(
            struct ggml_context          * ctx,
            struct ggml_tensor           * a,
            struct ggml_tensor           * b,
                   ggml_custom2_op_f32_t   fun),
        "use ggml_map_custom2 instead");

    GGML_DEPRECATED(GGML_API struct ggml_tensor * ggml_map_custom2_inplace_f32(
            struct ggml_context          * ctx,
            struct ggml_tensor           * a,
            struct ggml_tensor           * b,
                   ggml_custom2_op_f32_t   fun),
        "use ggml_map_custom2_inplace instead");

    GGML_DEPRECATED(GGML_API struct ggml_tensor * ggml_map_custom3_f32(
            struct ggml_context          * ctx,
            struct ggml_tensor           * a,
            struct ggml_tensor           * b,
            struct ggml_tensor           * c,
                   ggml_custom3_op_f32_t   fun),
        "use ggml_map_custom3 instead");

    GGML_DEPRECATED(GGML_API struct ggml_tensor * ggml_map_custom3_inplace_f32(
            struct ggml_context          * ctx,
            struct ggml_tensor           * a,
            struct ggml_tensor           * b,
            struct ggml_tensor           * c,
                   ggml_custom3_op_f32_t   fun),
        "use ggml_map_custom3_inplace instead");

    // custom operators v2

    typedef void (*ggml_custom1_op_t)(struct ggml_tensor * dst , const struct ggml_tensor * a, int ith, int nth, void * userdata);
    typedef void (*ggml_custom2_op_t)(struct ggml_tensor * dst , const struct ggml_tensor * a, const struct ggml_tensor * b, int ith, int nth, void * userdata);
    typedef void (*ggml_custom3_op_t)(struct ggml_tensor * dst , const struct ggml_tensor * a, const struct ggml_tensor * b, const struct ggml_tensor * c, int ith, int nth, void * userdata);

    #define GGML_N_TASKS_MAX -1

    GGML_API struct ggml_tensor * ggml_map_custom1(
            struct ggml_context   * ctx,
            struct ggml_tensor    * a,
            ggml_custom1_op_t       fun,
            int                     n_tasks,
            void                  * userdata);

    GGML_API struct ggml_tensor * ggml_map_custom1_inplace(
            struct ggml_context   * ctx,
            struct ggml_tensor    * a,
            ggml_custom1_op_t       fun,
            int                     n_tasks,
            void                  * userdata);

    GGML_API struct ggml_tensor * ggml_map_custom2(
            struct ggml_context   * ctx,
            struct ggml_tensor    * a,
            struct ggml_tensor    * b,
            ggml_custom2_op_t       fun,
            int                     n_tasks,
            void                  * userdata);

    GGML_API struct ggml_tensor * ggml_map_custom2_inplace(
            struct ggml_context   * ctx,
            struct ggml_tensor    * a,
            struct ggml_tensor    * b,
            ggml_custom2_op_t       fun,
            int                     n_tasks,
            void                  * userdata);

    GGML_API struct ggml_tensor * ggml_map_custom3(
            struct ggml_context   * ctx,
            struct ggml_tensor    * a,
            struct ggml_tensor    * b,
            struct ggml_tensor    * c,
            ggml_custom3_op_t       fun,
            int                     n_tasks,
            void                  * userdata);

    GGML_API struct ggml_tensor * ggml_map_custom3_inplace(
            struct ggml_context   * ctx,
            struct ggml_tensor    * a,
            struct ggml_tensor    * b,
            struct ggml_tensor    * c,
            ggml_custom3_op_t       fun,
            int                     n_tasks,
            void                  * userdata);

    // loss function

    GGML_API struct ggml_tensor * ggml_cross_entropy_loss(
            struct ggml_context         * ctx,
            struct ggml_tensor          * a,
            struct ggml_tensor          * b);

    GGML_API struct ggml_tensor * ggml_cross_entropy_loss_back(
            struct ggml_context         * ctx,
            struct ggml_tensor          * a,
            struct ggml_tensor          * b,
            struct ggml_tensor          * c);

    //
    // automatic differentiation
    //

    GGML_API void ggml_set_param(
            struct ggml_context * ctx,
            struct ggml_tensor  * tensor);


    GGML_API void ggml_build_forward_expand (struct ggml_cgraph * cgraph, struct ggml_tensor * tensor);
    GGML_API void ggml_build_backward_expand(struct ggml_context * ctx, struct ggml_cgraph * gf, struct ggml_cgraph * gb, bool keep);

    // graph allocation in a context
    GGML_API struct ggml_cgraph * ggml_new_graph         (struct ggml_context * ctx); // size = GGML_DEFAULT_GRAPH_SIZE, grads = false
    GGML_API struct ggml_cgraph * ggml_new_graph_custom  (struct ggml_context * ctx, size_t size, bool grads);
    GGML_API struct ggml_cgraph * ggml_graph_dup         (struct ggml_context * ctx, struct ggml_cgraph * cgraph);
    GGML_API struct ggml_cgraph   ggml_graph_view        (struct ggml_cgraph * cgraph, int i0, int i1);
    GGML_API void                 ggml_graph_cpy         (struct ggml_cgraph * src, struct ggml_cgraph * dst);
    GGML_API void                 ggml_graph_reset       (struct ggml_cgraph * cgraph);  // zero grads
    GGML_API void                 ggml_graph_clear       (struct ggml_cgraph * cgraph);

    GGML_API size_t ggml_graph_overhead(void);
    GGML_API size_t ggml_graph_overhead_custom(size_t size, bool grads);

    // ggml_graph_plan() has to be called before ggml_graph_compute()
    // when plan.work_size > 0, caller must allocate memory for plan.work_data
    GGML_API struct ggml_cplan ggml_graph_plan   (const struct ggml_cgraph * cgraph, int n_threads /*= GGML_DEFAULT_N_THREADS*/);
    GGML_API enum ggml_status  ggml_graph_compute(      struct ggml_cgraph * cgraph, struct ggml_cplan * cplan);
    // same as ggml_graph_compute() but the work data is allocated as a part of the context
    // note: the drawback of this API is that you must have ensured that the context has enough memory for the work data
    GGML_API enum ggml_status  ggml_graph_compute_with_ctx(struct ggml_context * ctx, struct ggml_cgraph * cgraph, int n_threads);

    GGML_API struct ggml_tensor * ggml_graph_get_tensor(struct ggml_cgraph * cgraph, const char * name);

    GGML_API void                 ggml_graph_export(const struct ggml_cgraph * cgraph, const char * fname);
    GGML_API struct ggml_cgraph * ggml_graph_import(const char * fname, struct ggml_context ** ctx_data, struct ggml_context ** ctx_eval);

    // print info and performance information for the graph
    GGML_API void ggml_graph_print(const struct ggml_cgraph * cgraph);

    // dump the graph into a file using the dot format
    GGML_API void ggml_graph_dump_dot(const struct ggml_cgraph * gb, const struct ggml_cgraph * gf, const char * filename);

    // build gradient checkpointing backward graph gb for gf using provided checkpoints
    // gb_tmp will contain original backward graph with rewritten backward process nodes,
    // but without the second forward pass nodes.
    GGML_API void ggml_build_backward_gradient_checkpointing(
            struct ggml_context   * ctx,
            struct ggml_cgraph    * gf,
            struct ggml_cgraph    * gb,
            struct ggml_cgraph    * gb_tmp,
            struct ggml_tensor  * * checkpoints,
            int                     n_checkpoints);
    //
    // optimization
    //

    // optimization methods
    enum ggml_opt_type {
        GGML_OPT_TYPE_ADAM,
        GGML_OPT_TYPE_LBFGS,
    };

    // linesearch methods
    enum ggml_linesearch {
        GGML_LINESEARCH_DEFAULT = 1,

        GGML_LINESEARCH_BACKTRACKING_ARMIJO       = 0,
        GGML_LINESEARCH_BACKTRACKING_WOLFE        = 1,
        GGML_LINESEARCH_BACKTRACKING_STRONG_WOLFE = 2,
    };

    // optimization return values
    enum ggml_opt_result {
        GGML_OPT_RESULT_OK = 0,
        GGML_OPT_RESULT_DID_NOT_CONVERGE,
        GGML_OPT_RESULT_NO_CONTEXT,
        GGML_OPT_RESULT_INVALID_WOLFE,
        GGML_OPT_RESULT_FAIL,
        GGML_OPT_RESULT_CANCEL,

        GGML_LINESEARCH_FAIL = -128,
        GGML_LINESEARCH_MINIMUM_STEP,
        GGML_LINESEARCH_MAXIMUM_STEP,
        GGML_LINESEARCH_MAXIMUM_ITERATIONS,
        GGML_LINESEARCH_INVALID_PARAMETERS,
    };

    typedef void (*ggml_opt_callback)(void * data, int accum_step, float * sched, bool * cancel);
    typedef void (*ggml_log_callback)(enum ggml_log_level level, const char * text, void * user_data);

    // optimization parameters
    //
    //   see ggml.c (ggml_opt_default_params) for default values
    //
    struct ggml_opt_params {
        enum ggml_opt_type type;

        size_t graph_size;

        int n_threads;

        // delta-based convergence test
        //
        //   if past == 0 - disabled
        //   if past > 0:
        //     stop if |f(x) - f(x_past)| < delta * max(1, |f(x)|)
        //
        int past;
        float delta;

        // maximum number of iterations without improvement
        //
        //   if 0 - disabled
        //   if > 0:
        //     assume convergence if no cost improvement in this number of iterations
        //
        int max_no_improvement;

        bool print_forward_graph;
        bool print_backward_graph;

        int n_gradient_accumulation;

        // ADAM parameters
        struct {
            int n_iter;

            float sched; // schedule multiplier (fixed, decay or warmup)
            float decay; // weight decay for AdamW, use 0.0f to disable
            int   decay_min_ndim; // minimum number of tensor dimension to apply weight decay
            float alpha; // learning rate
            float beta1;
            float beta2;
            float eps;   // epsilon for numerical stability
            float eps_f; // epsilon for convergence test
            float eps_g; // epsilon for convergence test
            float gclip; // gradient clipping
        } adam;

        // LBFGS parameters
        struct {
            int m; // number of corrections to approximate the inv. Hessian
            int n_iter;
            int max_linesearch;

            float eps;      // convergence tolerance
            float ftol;     // line search tolerance
            float wolfe;
            float min_step;
            float max_step;

            enum ggml_linesearch linesearch;
        } lbfgs;
    };

    struct ggml_opt_context {
        struct ggml_context * ctx;
        struct ggml_opt_params params;

        int iter;
        int64_t nx; // number of parameter elements

        bool just_initialized;

        float loss_before;
        float loss_after;

        struct {
            struct ggml_tensor * g;  // current gradient
            struct ggml_tensor * m;  // first moment
            struct ggml_tensor * v;  // second moment
            struct ggml_tensor * pf; // past function values
            float fx_best;
            float fx_prev;
            int n_no_improvement;
        } adam;

        struct {
            struct ggml_tensor * x;    // current parameters
            struct ggml_tensor * xp;   // previous parameters
            struct ggml_tensor * g;    // current gradient
            struct ggml_tensor * gp;   // previous gradient
            struct ggml_tensor * d;    // search direction
            struct ggml_tensor * pf;   // past function values
            struct ggml_tensor * lmal; // the L-BFGS memory alpha
            struct ggml_tensor * lmys; // the L-BFGS memory ys
            struct ggml_tensor * lms;  // the L-BFGS memory s
            struct ggml_tensor * lmy;  // the L-BFGS memory y
            float fx_best;
            float step;
            int j;
            int k;
            int end;
            int n_no_improvement;
        } lbfgs;
    };

    GGML_API struct ggml_opt_params ggml_opt_default_params(enum ggml_opt_type type);

    // optimize the function defined by the tensor f
    GGML_API enum ggml_opt_result ggml_opt(
            struct ggml_context * ctx,
            struct ggml_opt_params params,
            struct ggml_tensor * f);

    // initialize optimizer context
    GGML_API void ggml_opt_init(
            struct ggml_context     * ctx,
            struct ggml_opt_context * opt,
            struct ggml_opt_params    params,
            int64_t                   nx);

    // continue optimizing the function defined by the tensor f
    GGML_API enum ggml_opt_result ggml_opt_resume(
            struct ggml_context * ctx,
            struct ggml_opt_context * opt,
            struct ggml_tensor * f);

    // continue optimizing the function defined by the tensor f
    GGML_API enum ggml_opt_result ggml_opt_resume_g(
            struct ggml_context * ctx,
            struct ggml_opt_context * opt,
            struct ggml_tensor * f,
            struct ggml_cgraph * gf,
            struct ggml_cgraph * gb,
            ggml_opt_callback callback,
            void * callback_data);

    //
    // tensor flags
    //
    GGML_API void ggml_set_input(struct ggml_tensor * tensor);
    GGML_API void ggml_set_output(struct ggml_tensor * tensor);

    //
    // quantization
    //

    // - ggml_quantize_init can be called multiple times with the same type
    //   it will only initialize the quantization tables for the first call or after ggml_quantize_free
    //   automatically called by ggml_quantize_chunk for convenience
    //
    // - ggml_quantize_free will free any memory allocated by ggml_quantize_init
    //   call this at the end of the program to avoid memory leaks
    //
    // note: these are thread-safe
    //
    GGML_API void ggml_quantize_init(enum ggml_type type);
    GGML_API void ggml_quantize_free(void);

    // some quantization type cannot be used without an importance matrix
    GGML_API bool ggml_quantize_requires_imatrix(enum ggml_type type);

    // calls ggml_quantize_init internally (i.e. can allocate memory)
    GGML_API size_t ggml_quantize_chunk(
            enum ggml_type   type,
               const float * src,
                      void * dst,
                   int64_t   start,
                   int64_t   nrows,
                   int64_t   n_per_row,
               const float * imatrix);

    //
    // gguf
    //

    enum gguf_type {
        GGUF_TYPE_UINT8   = 0,
        GGUF_TYPE_INT8    = 1,
        GGUF_TYPE_UINT16  = 2,
        GGUF_TYPE_INT16   = 3,
        GGUF_TYPE_UINT32  = 4,
        GGUF_TYPE_INT32   = 5,
        GGUF_TYPE_FLOAT32 = 6,
        GGUF_TYPE_BOOL    = 7,
        GGUF_TYPE_STRING  = 8,
        GGUF_TYPE_ARRAY   = 9,
        GGUF_TYPE_UINT64  = 10,
        GGUF_TYPE_INT64   = 11,
        GGUF_TYPE_FLOAT64 = 12,
        GGUF_TYPE_COUNT,       // marks the end of the enum
    };

    struct gguf_context;

    struct gguf_init_params {
        bool no_alloc;

        // if not NULL, create a ggml_context and allocate the tensor data in it
        struct ggml_context ** ctx;
    };

    GGML_API struct gguf_context * gguf_init_empty(void);
    GGML_API struct gguf_context * gguf_init_from_file(const char * fname, struct gguf_init_params params);
    //GGML_API struct gguf_context * gguf_init_from_buffer(..);

    GGML_API void gguf_free(struct gguf_context * ctx);

    GGML_API const char * gguf_type_name(enum gguf_type type);

    GGML_API int    gguf_get_version    (const struct gguf_context * ctx);
    GGML_API size_t gguf_get_alignment  (const struct gguf_context * ctx);
    GGML_API size_t gguf_get_data_offset(const struct gguf_context * ctx);
    GGML_API void * gguf_get_data       (const struct gguf_context * ctx);

    GGML_API int          gguf_get_n_kv(const struct gguf_context * ctx);
    GGML_API int          gguf_find_key(const struct gguf_context * ctx, const char * key);
    GGML_API const char * gguf_get_key (const struct gguf_context * ctx, int key_id);

    GGML_API enum gguf_type gguf_get_kv_type (const struct gguf_context * ctx, int key_id);
    GGML_API enum gguf_type gguf_get_arr_type(const struct gguf_context * ctx, int key_id);

    // will abort if the wrong type is used for the key
    GGML_API uint8_t      gguf_get_val_u8  (const struct gguf_context * ctx, int key_id);
    GGML_API int8_t       gguf_get_val_i8  (const struct gguf_context * ctx, int key_id);
    GGML_API uint16_t     gguf_get_val_u16 (const struct gguf_context * ctx, int key_id);
    GGML_API int16_t      gguf_get_val_i16 (const struct gguf_context * ctx, int key_id);
    GGML_API uint32_t     gguf_get_val_u32 (const struct gguf_context * ctx, int key_id);
    GGML_API int32_t      gguf_get_val_i32 (const struct gguf_context * ctx, int key_id);
    GGML_API float        gguf_get_val_f32 (const struct gguf_context * ctx, int key_id);
    GGML_API uint64_t     gguf_get_val_u64 (const struct gguf_context * ctx, int key_id);
    GGML_API int64_t      gguf_get_val_i64 (const struct gguf_context * ctx, int key_id);
    GGML_API double       gguf_get_val_f64 (const struct gguf_context * ctx, int key_id);
    GGML_API bool         gguf_get_val_bool(const struct gguf_context * ctx, int key_id);
    GGML_API const char * gguf_get_val_str (const struct gguf_context * ctx, int key_id);
    GGML_API const void * gguf_get_val_data(const struct gguf_context * ctx, int key_id);
    GGML_API int          gguf_get_arr_n   (const struct gguf_context * ctx, int key_id);
    GGML_API const void * gguf_get_arr_data(const struct gguf_context * ctx, int key_id);
    GGML_API const char * gguf_get_arr_str (const struct gguf_context * ctx, int key_id, int i);

    GGML_API int            gguf_get_n_tensors    (const struct gguf_context * ctx);
    GGML_API int            gguf_find_tensor      (const struct gguf_context * ctx, const char * name);
    GGML_API size_t         gguf_get_tensor_offset(const struct gguf_context * ctx, int i);
    GGML_API char *         gguf_get_tensor_name  (const struct gguf_context * ctx, int i);
    GGML_API enum ggml_type gguf_get_tensor_type  (const struct gguf_context * ctx, int i);

    // removes key if it exists
    GGML_API void gguf_remove_key(struct gguf_context * ctx, const char * key);

    // overrides existing values or adds a new one
    GGML_API void gguf_set_val_u8  (struct gguf_context * ctx, const char * key, uint8_t  val);
    GGML_API void gguf_set_val_i8  (struct gguf_context * ctx, const char * key, int8_t   val);
    GGML_API void gguf_set_val_u16 (struct gguf_context * ctx, const char * key, uint16_t val);
    GGML_API void gguf_set_val_i16 (struct gguf_context * ctx, const char * key, int16_t  val);
    GGML_API void gguf_set_val_u32 (struct gguf_context * ctx, const char * key, uint32_t val);
    GGML_API void gguf_set_val_i32 (struct gguf_context * ctx, const char * key, int32_t  val);
    GGML_API void gguf_set_val_f32 (struct gguf_context * ctx, const char * key, float    val);
    GGML_API void gguf_set_val_u64 (struct gguf_context * ctx, const char * key, uint64_t val);
    GGML_API void gguf_set_val_i64 (struct gguf_context * ctx, const char * key, int64_t  val);
    GGML_API void gguf_set_val_f64 (struct gguf_context * ctx, const char * key, double   val);
    GGML_API void gguf_set_val_bool(struct gguf_context * ctx, const char * key, bool     val);
    GGML_API void gguf_set_val_str (struct gguf_context * ctx, const char * key, const char * val);
    GGML_API void gguf_set_arr_data(struct gguf_context * ctx, const char * key, enum gguf_type type, const void * data, int n);
    GGML_API void gguf_set_arr_str (struct gguf_context * ctx, const char * key, const char ** data, int n);

    // set or add KV pairs from another context
    GGML_API void gguf_set_kv(struct gguf_context * ctx, struct gguf_context * src);

    // manage tensor info
    GGML_API void gguf_add_tensor(struct gguf_context * ctx, const struct ggml_tensor * tensor);
    GGML_API void gguf_set_tensor_type(struct gguf_context * ctx, const char * name, enum ggml_type type);
    GGML_API void gguf_set_tensor_data(struct gguf_context * ctx, const char * name, const void * data, size_t size);

    // writing gguf files can be done in 2 ways:
    //
    // - write the entire gguf_context to a binary file in a single pass:
    //
    //   gguf_write_to_file(ctx, fname);
    //
    // - first prepare a file with a placeholder for the meta data, write the tensor data, then write the meta data:
    //
    //   FILE * f = fopen(fname, "wb");
    //   fseek(f, gguf_get_meta_size(ctx), SEEK_SET);
    //   fwrite(f, ...);
    //   void * data = gguf_meta_get_meta_data(ctx);
    //   fseek(f, 0, SEEK_SET);
    //   fwrite(f, data, gguf_get_meta_size(ctx));
    //   free(data);
    //   fclose(f);
    //

    // write the entire context to a binary file
    GGML_API void gguf_write_to_file(const struct gguf_context * ctx, const char * fname, bool only_meta);

    // get the size in bytes of the meta data (header, kv pairs, tensor info) including padding
    GGML_API size_t gguf_get_meta_size(const struct gguf_context * ctx);
    GGML_API void   gguf_get_meta_data(const struct gguf_context * ctx, void * data);

    //
    // system info
    //

    GGML_API int ggml_cpu_has_avx        (void);
    GGML_API int ggml_cpu_has_avx_vnni   (void);
    GGML_API int ggml_cpu_has_avx2       (void);
    GGML_API int ggml_cpu_has_avx512     (void);
    GGML_API int ggml_cpu_has_avx512_vbmi(void);
    GGML_API int ggml_cpu_has_avx512_vnni(void);
    GGML_API int ggml_cpu_has_avx512_bf16(void);
    GGML_API int ggml_cpu_has_fma        (void);
    GGML_API int ggml_cpu_has_neon       (void);
    GGML_API int ggml_cpu_has_sve        (void);
    GGML_API int ggml_cpu_has_arm_fma    (void);
    GGML_API int ggml_cpu_has_metal      (void);
    GGML_API int ggml_cpu_has_f16c       (void);
    GGML_API int ggml_cpu_has_fp16_va    (void);
    GGML_API int ggml_cpu_has_wasm_simd  (void);
    GGML_API int ggml_cpu_has_blas       (void);
    GGML_API int ggml_cpu_has_cuda       (void);
    GGML_API int ggml_cpu_has_vulkan     (void);
    GGML_API int ggml_cpu_has_kompute    (void);
    GGML_API int ggml_cpu_has_gpublas    (void);
    GGML_API int ggml_cpu_has_sse3       (void);
    GGML_API int ggml_cpu_has_ssse3      (void);
    GGML_API int ggml_cpu_has_sycl       (void);
    GGML_API int ggml_cpu_has_rpc        (void);
    GGML_API int ggml_cpu_has_vsx        (void);
    GGML_API int ggml_cpu_has_matmul_int8(void);
    GGML_API int ggml_cpu_has_cann       (void);
    GGML_API int ggml_cpu_has_llamafile  (void);

    //
    // Internal types and functions exposed for tests and benchmarks
    //

#ifdef  __cplusplus
// restrict not standard in C++
#define GGML_RESTRICT
#else
#define GGML_RESTRICT restrict
#endif
    typedef void (*ggml_to_float_t)  (const void  * GGML_RESTRICT x, float * GGML_RESTRICT y, int64_t k);
    typedef void (*ggml_from_float_t)(const float * GGML_RESTRICT x, void  * GGML_RESTRICT y, int64_t k);
    typedef void (*ggml_from_float_to_mat_t)
                                     (const float * GGML_RESTRICT x, void * GGML_RESTRICT y, int64_t nr, int64_t k, int64_t bs);
    typedef void (*ggml_vec_dot_t)  (int n, float * GGML_RESTRICT s, size_t bs, const void * GGML_RESTRICT x, size_t bx,
                                       const void * GGML_RESTRICT y, size_t by, int nrc);
    typedef void (*ggml_gemv_t)     (int n, float * GGML_RESTRICT s, size_t bs, const void * GGML_RESTRICT x,
                                       const void * GGML_RESTRICT y, int nr, int nc);
    typedef void (*ggml_gemm_t)     (int n, float * GGML_RESTRICT s, size_t bs, const void * GGML_RESTRICT x,
                                       const void * GGML_RESTRICT y, int nr, int nc);

    typedef struct {
        const char             * type_name;
        int64_t                  blck_size;
        int64_t                  blck_size_interleave; // interleave elements in blocks
        size_t                   type_size;
        bool                     is_quantized;
        ggml_to_float_t          to_float;
        ggml_from_float_t        from_float;
        ggml_from_float_t        from_float_ref;
        ggml_from_float_to_mat_t from_float_to_mat;
        ggml_vec_dot_t           vec_dot;
        enum ggml_type           vec_dot_type;
        int64_t                  nrows; // number of rows to process simultaneously
        int64_t                  ncols; // number of columns to process simultaneously
        ggml_gemv_t              gemv;
        ggml_gemm_t              gemm;
    } ggml_type_traits_t;

    GGML_API ggml_type_traits_t ggml_internal_get_type_traits(enum ggml_type type);

#ifdef  __cplusplus
}
#endif<|MERGE_RESOLUTION|>--- conflicted
+++ resolved
@@ -387,14 +387,11 @@
         GGML_TYPE_F64     = 28,
         GGML_TYPE_IQ1_M   = 29,
         GGML_TYPE_BF16    = 30,
-<<<<<<< HEAD
-        GGML_TYPE_Q2_2    = 31,
-        GGML_TYPE_Q1_3    = 32,
-=======
         GGML_TYPE_Q4_0_4_4 = 31,
         GGML_TYPE_Q4_0_4_8 = 32,
         GGML_TYPE_Q4_0_8_8 = 33,
->>>>>>> 6eeaeba1
+        GGML_TYPE_Q2_2    = 34,
+        GGML_TYPE_Q1_3    = 35,
         GGML_TYPE_COUNT,
     };
 
