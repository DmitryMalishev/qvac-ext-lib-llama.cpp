--- conflicted
+++ resolved
@@ -222,13 +222,11 @@
         TYPE       = "adapter.type"
         LORA_ALPHA = "adapter.lora.alpha"
 
-<<<<<<< HEAD
     class IMatrix:
         CHUNK_COUNT = "imatrix.chunk_count"
         CHUNK_SIZE  = "imatrix.chunk_size"
         DATASETS    = "imatrix.datasets"
 
-=======
     class Clip:
         PROJECTOR_TYPE      = "clip.projector_type"
         HAS_VISION_ENCODER  = "clip.has_vision_encoder"
@@ -269,7 +267,6 @@
 
         class Projector:
             STACK_FACTOR    = "clip.audio.projector.stack_factor"
->>>>>>> 8d947136
 
 #
 # recommended mapping of model tensor names for storage in gguf
@@ -279,11 +276,8 @@
 class GGUFType:
     MODEL   = "model"
     ADAPTER = "adapter"
-<<<<<<< HEAD
     IMATRIX = "imatrix"
-=======
     MMPROJ  = "mmproj" # dummy, unused for now
->>>>>>> 8d947136
 
 
 class MODEL_ARCH(IntEnum):
