--- conflicted
+++ resolved
@@ -9964,13 +9964,8 @@
     return snprintf(buf, buf_size, "%s", it->second.c_str());
 }
 
-<<<<<<< HEAD
-int llama_model_desc(const struct llama_model * model, char * buf, size_t buf_size) {
+int32_t llama_model_desc(const struct llama_model * model, char * buf, size_t buf_size) {
     return snprintf(buf, buf_size, "%s %s%s %s",
-=======
-int32_t llama_model_desc(const struct llama_model * model, char * buf, size_t buf_size) {
-    return snprintf(buf, buf_size, "%s %s %s",
->>>>>>> 0040d42e
             llama_model_arch_name(model->arch).c_str(),
             model->hparams.n_expert > 0 ? (std::to_string(model->hparams.n_expert) + "x").c_str() : "",
             llama_model_type_name(model->type),
