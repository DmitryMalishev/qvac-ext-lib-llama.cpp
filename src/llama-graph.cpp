--- conflicted
+++ resolved
@@ -245,27 +245,7 @@
 
         // assuming copy destinations ALWAYS happen ONLY on the cells between head and head+n
         for (uint32_t i = 0; i < n_kv; ++i) {
-<<<<<<< HEAD
-            const uint32_t  cell_id = i + kv_self->head;
-
-            const auto & kv_cell = kv_self->cells[cell_id];
-
-            int32_t src = kv_cell.src0;
-
-            // prevent out-of-bound sources
-            if (src < 0) {
-                GGML_ASSERT(kv_self->rs_z >= 0); // Need a valid zero-ed cell as a source
-                src = kv_self->rs_z;
-            }
-            if ((uint32_t) src >= kv_self->size) {
-                // ignore out-of-bound sources
-                src = cell_id;
-            }
-
-            data[i] = src;
-=======
             data[i] = kv_state->s_copy(i);
->>>>>>> dad5c443
         }
     }
 }
@@ -1447,25 +1427,6 @@
          ggml_cgraph * gf,
          ggml_tensor * s,
          ggml_tensor * state_copy,
-<<<<<<< HEAD
-             int32_t   n_state,
-             int32_t   n_seqs,
-                bool   avoid_copies) const {
-    const llama_kv_cache_recurrent * kv_self = static_cast<const llama_kv_cache_recurrent *>(memory);
-
-    const auto n_kv    = kv_self->n;
-    const auto kv_head = kv_self->head;
-    const auto rs_zero = kv_self->rs_z;
-
-    ggml_tensor * states = ggml_reshape_2d(ctx0, s, n_state, kv_self->size);
-
-    // Clear a single state which will then be copied to the other cleared states.
-    // Note that this is a no-op when the view is zero-sized.
-    ggml_tensor * state_zero = ggml_view_1d(ctx0, states, n_state*(rs_zero >= 0), rs_zero*states->nb[1]*(rs_zero >= 0));
-    ggml_build_forward_expand(gf, ggml_scale_inplace(ctx0, state_zero, 0));
-
-    // copy states which won't be changed further (between n_seqs and n_kv)
-=======
              int32_t   state_size,
              int32_t   n_seqs,
                 bool   avoid_copies) const {
@@ -1497,29 +1458,13 @@
     }
 
     // copy extra states which won't be changed further (between n_seqs and n_kv)
->>>>>>> dad5c443
     ggml_tensor * states_extra = ggml_get_rows(ctx0, states, ggml_view_1d(ctx0, state_copy, n_kv - n_seqs, n_seqs*state_copy->nb[0]));
     ggml_build_forward_expand(gf,
         ggml_cpy(ctx0,
             states_extra,
-<<<<<<< HEAD
-            ggml_view_1d(ctx0, s, n_state*(n_kv - n_seqs), (kv_head + n_seqs)*n_state*ggml_element_size(s))));
-
-    if (!avoid_copies) {
-        // copy states
-        // NOTE: assuming the copy destinations are ALL contained between kv_head and kv_head + n_kv
-        // this shrinks the tensors's ne[1] to n_kv
-        states = ggml_get_rows(ctx0, states, ggml_view_1d(ctx0, state_copy, n_seqs, 0));
-        // the part of the states that will be used and modified
-        states = ggml_view_2d(ctx0, states, n_state, n_seqs, states->nb[1], 0);
-    }
-
-    return states;
-=======
             ggml_view_1d(ctx0, s, state_size*(n_kv - n_seqs), (kv_head + n_seqs)*state_size*ggml_element_size(s))));
 
     return output_states;
->>>>>>> dad5c443
 }
 
 ggml_tensor * llm_graph_context::build_rwkv_token_shift_load(
